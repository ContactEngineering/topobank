--- conflicted
+++ resolved
@@ -9,16 +9,11 @@
 from django.utils import timezone
 from factory import post_generation
 
-<<<<<<< HEAD
-from ..analysis.models import Workflow, WorkflowResult, WorkflowSubject
-=======
 from ..analysis.models import (
     Workflow,
     WorkflowResult,
     WorkflowSubject,
-    WorkflowTemplate,
 )
->>>>>>> e384c732
 from ..manager.models import Surface, Tag, Topography
 from ..properties.models import Property
 from .data import FIXTURE_DATA_DIR
@@ -403,25 +398,4 @@
     class Meta:
         model = WorkflowResult
 
-<<<<<<< HEAD
-    subject_tag = factory.SubFactory(TagFactory)
-=======
-    subject_tag = factory.SubFactory(TagFactory)
-
-
-class WorkflowTemplateFactory(factory.django.DjangoModelFactory):
-    """
-    Factory for generating WorkflowTemplate instances.
-    """
-
-    class Meta:
-        model = WorkflowTemplate
-
-    name = factory.Sequence(lambda n: f"Workflow Template {n}")
-    kwargs = {"param1": "value1", "param2": "value2"}  # Example JSON field
-    implementation = factory.SubFactory(WorkflowFactory)
-    creator = factory.SubFactory(UserFactory)
-    permissions = factory.SubFactory(
-        PermissionSetFactory, user=factory.SelfAttribute("..creator")
-    )
->>>>>>> e384c732
+    subject_tag = factory.SubFactory(TagFactory)