<script>
/*
 * Vue component that wraps a Bokeh plot and adds elements for controlling that plots appearance.
 * - Categories: Each dataset can be assigned multiple *categories*. Each category receives an accordion that allows to
 *   show/hide all datasets belonging to a specific value of this category. These categories are for example the names
 *   of a measurement and the data series (1D PSD, 2D PSD, etc.).
 */
/* jshint esversion: 9 */
/* jshint strict:true */
/* globals Vue:false, Bokeh:false */

import {
    AjaxDataSource,
    Circle,
    CustomJS,
    CustomJSTickFormatter,
    HoverTool,
    Legend,
    LegendItem,
    Plotting,
    SaveTool,
    TapTool
} from '@bokeh/bokehjs';
import {
    BAccordion,
    BAccordionItem,
    BFormCheckbox,
    BFormCheckboxGroup,
    BFormGroup,
    BFormInput,
    BFormSelect,
    BFormSelectOption
} from "bootstrap-vue-next";

import {formatExponential} from "topobank/utils/formatting";

export default {
<<<<<<< HEAD
    name: 'bokeh-plot',
    components: {
        BAccordion,
        BAccordionItem,
        BFormCheckbox,
        BFormCheckboxGroup,
        BFormGroup,
        BFormInput,
        BFormSelect,
        BFormSelectOption
    },
=======
    name: 'bokeh_plot',
>>>>>>> 555ae10b
    emits: [
        'selected'
    ],
    props: {
        categories: {
            // Defining selection categories. For each category, there will be an accordion with the possibility to show/hide
            // all curves that correspond to a specific value of that category.
            // Array of dictionaries with keys:
            //   key: Name of dataset key that defines this category, i.e. if we have added a category with key "series_name",
            //        the code will expect a "series_name" key in a dataSource, that specifies the value for this category.
            //        Typical categories: "subject_name" for name of a measurement, "series_name" for name of a data series
            //        like "1D PSD along x"
            //   title: Title of this category, a header put in front of the category elements e.g. "Data Series"
            type: Array, default: function () {
                return [];
            }
        },
        plots: {
            // Define the plots to show. Each plot will display in its own tab if there is more than one.
            type: Array,
            default: [{
                title: "default",  // Title will be used to distinguish between multiple plots. Can be omitted for single plot.
                xData: "data.x",  // JS code that yields x data
                yData: "data.y",  // JS code that yields y data
                auxiliaryDataColumns: undefined,  // Auxiliary data columns
                alphaData: undefined,  // JS code that yields alpha information
                xAxisType: "linear",  // "log" or "linear"
                yAxisType: "linear",  // "log" or "linear"
                xAxisLabel: "x", // Label for the x-axis.
                yAxisLabel: "y" // Label for the y-axis.
            }]
        },
        dataSources: {
            // Define the data sources.
            type: Array, default: []
            // Array of dictionaries with keys:
            //   url: URL to JSON that contains the data.
            //   [category-name] (optional): Display value of the specific category. For each category,
            //                               there must be a key-value pair. Example: "series_name": "1D PSD along x"
            //   [category-name]_index (optional): Zero-based index of [category_name] in an ordered list.
            //   color (optional): Line and symbol color.
            //   dash (optional): Line style, one of "solid", "dashed", "dotted", "dotdash", "dashdot".
            //   xScaleFactor: Additional scale factor for x-values from this source
            //   yScaleFactor: Additional scale factor for y-values from this source
            //   showSymbols (optional): Show symbols for this data source?
            //   visible (optional): Initial visibility (can be triggered by user).
            // Each data source is a JSON that is loaded from the given URL with via an AJAX request. The "plots"
            // property specifies for each plot, which JSON keys should be used to get x and y data.
        },
        outputBackend: String,
        height: {
            type: Number, default: 300
        },
        width: {
            type: Number, default: null
        },
        sizingMode: {
            type: String, default: "scale_width"
        },
        aspectRatio: {
            type: Number, default: 2
        },
        selectable: {
            type: Boolean, default: false
        },
        optionsWidgets: {
            type: Array, default: function () {
                return ["layout", "legend", "lineWidth", "symbolSize", "opacity"];
            }
        },
        functionTitle: {
          type: String, default: "bokeh_plot"
        }
    },
    data: function () {
        return {
            uuid: null,  // Unique identifier that is embedded in the HTML ids
            layout: "web",
            legendLocation: "off",
            symbolSize: 10,
            opacity: 0.4,
            lineWidth: 1,
            categoryElements: [],
            bokehPlots: [],  // Stores Bokeh figure, line and symbol objects
        };
    },
    created: function () {
        /* Create unique ID */
        this.uuid = crypto.randomUUID();

        /* For each category, create a list of unique entries */
        for (const [categoryIdx, category] of this.categories.entries()) {
            let titles = new Set();
            let elements = [];
            let selection = [];

            // console.log(`Category ${categoryIdx}: ${category.title} (key: ${category.key})`);
            // console.log("===============================================================");

            for (const dataSource of this.dataSources) {
                // console.table(dataSource);
                if (!(category.key in dataSource)) {
                    throw new Error("Key '" + category.key + "' not found in data source '" + dataSource.name + "'.");
                }

                const title = dataSource[category.key];
                if (!(titles.has(title))) {
                    let elementIndex = dataSource[category.key + 'Index'];
                    let color = categoryIdx === 0 ? dataSource.color : null;  // The first category defines the color
                    let dash = categoryIdx === 1 ? dataSource.dash : null;     // The first category defines the line type
                    let hasParent = dataSource[category.key + 'HasParent'];
                    titles.add(title);

                    // need to have the same order as index of category
                    elements[elementIndex] = {
                        title: title, color: color, dash: dash,
                        hasParent: hasParent === undefined ? false : hasParent
                    };
                    // Defaults to showing a data source if it has no 'visible' attribute
                    if (dataSource.visible === undefined || dataSource.visible) {
                        selection.push(elementIndex);
                    }
                }
            }

            const elementHtml = function (e) {
                let s = "";
                if (e.color !== null) {
                    s += `<span class="dot" style="background-color: ${e.color};"></span>`;
                }
                if (e.hasParent) {
                    s += "└─ ";
                }
                s += e.title;
                return s;
            };

            // Removed undefined entries from elements array
            elements = elements.filter(e => e !== undefined).map((e, index) => {
                return {
                    ...e,
                    value: index,
                    html: elementHtml(e)
                }
            });

            // Add to category information
            this.categoryElements.push({
                key: category.key,
                title: category.title,
                elements: elements,
                selection: selection,
                isAllSelected: this.isAllSelected(elements, selection),
                isIndeterminate: this.isIndeterminate(elements, selection)
            });
        }
    },
    mounted: function () {
        this.buildPlot();
    },
    watch: {
        categoryElements: {
            handler() {
                this.refreshPlot();
            }, deep: true
        },
        layout(layout) {
            /* Predefined layouts */
            switch (layout) {
                case 'web':
                    for (const plot of this.bokehPlots) {
                        plot.figure.sizing_mode = this.sizingMode;
                        plot.figure.aspect_ratio = this.aspectRatio;
                        plot.figure.height = this.height;
                    }
                    this.symbolSize = 10;
                    break;
                case 'print-single':
                    for (const plot of this.bokehPlots) {
                        plot.figure.sizing_mode = "fixed";
                        plot.figure.width = 600;
                        plot.figure.height = 300;
                    }
                    this.symbolSize = 5;
                    break;
                case 'print-double':
                    for (const plot of this.bokehPlots) {
                        plot.figure.sizing_mode = "fixed";
                        plot.figure.width = 400;
                        plot.figure.height = 250;
                    }
                    this.symbolSize = 5;
                    break;
            }

            this.refreshPlot();
        },
        opacity() {
            this.refreshPlot();
        },
        symbolSize() {
            this.refreshPlot();
        },
        lineWidth() {
            this.refreshPlot();
        },
        legendLocation(newVal) {
            const visible = newVal !== "off";
            for (const bokehPlot of this.bokehPlots) {
                bokehPlot.legend.visible = visible;
                if (visible) {
                    bokehPlot.legend.location = newVal;
                }
            }
        },
        dataSources(newVal, oldVal) {
            // For some unknown reason, the dataSource watch is triggered even though it is not updated. We have to check
            // manually that the URL has changed.
            let hasChanged = newVal.length !== oldVal.length;
            if (!hasChanged) {
                for (const [index, val] of newVal.entries()) {
                    hasChanged = hasChanged || (val.url !== oldVal[index].url);
                }
            }
            // We need to completely rebuild the plot if `dataSources` changes
            if (hasChanged) {
                this.buildPlot();
            }
        }
    },
    methods: {
        legendLabel(dataSource) {
            /* Find number of selected items in second category (e.g. "series_name") */
            let secondCategoryInLegendLabels = false;
            if ((this.categoryElements.length > 1) && (this.categoryElements[1].selection.length > 1)) {
                secondCategoryInLegendLabels = true;
            }

            /* Find a label for the legend */
            let legendLabel = dataSource.source_name;
            if (dataSource.legendLabel !== undefined) {
                legendLabel = dataSource.legendLabel;
            } else if (this.categories.length > 0) {
                legendLabel = dataSource[this.categories[0].key];
                const hasParentKey = "hasParent";
                if ((dataSource[hasParentKey] !== undefined) && (dataSource[hasParentKey] === true) && !secondCategoryInLegendLabels) {
                    legendLabel = "└─ " + legendLabel;
                    /* It is not solved yet to get the legend items in the correct order
                       to display sublevels only for the correct data series and not for others,
                       and at the same time have the same colors and dashed for same subjects
                       over different analysis functions. So we decided to remove the sublevels
                       in legend if a second data series has been selected
                       (here: More than one element selected in second category).
                    */

                }
                if (secondCategoryInLegendLabels) {
                    legendLabel += ": " + dataSource[this.categories[1].key];
                }
            }

            // console.log("this.categoryElements[1].selection: " + this.categoryElements[1].selection);
            // console.log(secondCategoryInLegendLabels, legendLabel);
            return legendLabel;
        },
        buildPlot() {
            /* Destroy all lines */
            for (const bokehPlot of this.bokehPlots) {
                bokehPlot.lines.length = 0;
                bokehPlot.symbols.length = 0;
                bokehPlot.figure.renderers.length = 0;
            }

            const isNewPlot = this.bokehPlots.length === 0;
            if (isNewPlot) {
                /* Create figures */
                for (const plot of this.plots) {
                    /* Callback for selection of data points */
                    let tools = ["pan", "reset", "wheel_zoom", "box_zoom",
                        new HoverTool({
                            'tooltips': [
                                ['index', '$index'],
                                ['(x,y)', '($x,$y)'],
                                ['subject', '@subjectName'],
                                ['series', '@seriesName'],
                            ]
                        })
                    ];
                    // let tools = [...this.tools];  // Copy array (= would just be a reference)
                    if (this.selectable) {
                        const code = "on_tap(cb_obj, cb_data);";
                        tools.push(new TapTool({
                            behavior: "select",
                            callback: new CustomJS({
                                args: {on_tap: this.onTap},
                                code: code
                            })
                        }));
                    }
                    const saveTool = new SaveTool({filename: this.functionTitle.replace(" ","_").toLowerCase()});
                    tools.push(saveTool);

                    /* Determine type of x and y-axis */
                    const xAxisType = plot.xAxisType === undefined ? "linear" : plot.xAxisType;
                    const yAxisType = plot.yAxisType === undefined ? "linear" : plot.yAxisType;

                    /* Create and style figure */
                    const bokehPlotFigure = new Plotting.Figure({
                        height: this.height,
                        sizing_mode: this.sizingMode,
                        aspect_ratio: this.aspectRatio,
                        x_axis_label: plot.xAxisLabel === undefined ? "x" : plot.xAxisLabel,
                        y_axis_label: plot.yAxisLabel === undefined ? "y" : plot.yAxisLabel,
                        x_axis_type: xAxisType,
                        y_axis_type: yAxisType,
                        tools: tools,
                        output_backend: this.outputBackend,
                        title: this.functionTitle
                    });

                    /* Change formatters for linear axes */
                    if (xAxisType === "linear") {
                        bokehPlotFigure.xaxis.formatter = new CustomJSTickFormatter({
                            code: "return formatExponential(tick);",
                            args: {
                                formatExponential: formatExponential  // inject formatting function into local scope
                            }
                        });
                    }
                    if (yAxisType === "linear") {
                        bokehPlotFigure.yaxis.formatter = new CustomJSTickFormatter({
                            code: "return formatExponential(tick);",
                            args: {
                                formatExponential: formatExponential  // inject formatting function into local scope
                            }
                        });
                    }

                    /* This should become a Bokeh theme (supported in BokehJS with 3.0 - but I cannot find the `use_theme` method) */
                    bokehPlotFigure.xaxis.axis_label_text_font_style = "normal";
                    bokehPlotFigure.yaxis.axis_label_text_font_style = "normal";
                    bokehPlotFigure.xaxis.major_label_text_font_size = "16px";
                    bokehPlotFigure.yaxis.major_label_text_font_size = "16px";
                    bokehPlotFigure.xaxis.axis_label_text_font_size = "16px";
                    bokehPlotFigure.yaxis.axis_label_text_font_size = "16px";

                    this.bokehPlots.push({
                        figure: bokehPlotFigure,
                        save: saveTool,
                        lines: [],
                        symbols: [],
                        sources: [],
                        legendItems: []
                    });
                }
            }

            /* We iterate in reverse order because we want to the first element to appear on top of the plot */
            for (const dataSource of [...this.dataSources].reverse()) {
                for (const [index, plot] of this.plots.entries()) {
                    /* Get bokeh plot object */
                    const bokehPlot = this.bokehPlots[index];
                    let legendLabels = new Set();

                    /* Common attributes of lines and symbols */
                    let attrs = {
                        visible: dataSource.visible,
                        color: dataSource.color,
                        alpha: dataSource.isTopographyAnalysis ? Number(this.opacity) : dataSource.alpha
                    };

                    /* Default is x and y */
                    let xData = plot.xData === undefined ? "data.x" : plot.xData;
                    let yData = plot.yData === undefined ? "data.y" : plot.yData;

                    /* Scale data if scale factor is given */
                    if (dataSource.xScaleFactor !== undefined) {
                        xData += ".map((value) => " + dataSource.xScaleFactor + " * value)";
                    }
                    if (dataSource.yScaleFactor !== undefined) {
                        yData += ".map((value) => " + dataSource.yScaleFactor + " * value)";
                    }

                    /* Construct conversion function */
                    let code = "const data = cb_data.response; return { x: " + xData + ", y: " + yData;
                    if (plot.auxiliaryDataColumns !== undefined) {
                        for (const [columnName, auxData] of Object.entries(plot.auxiliaryDataColumns)) {
                            code += ", " + columnName + ": " + auxData;
                        }
                    }
                    if (plot.alphaData !== undefined) {
                        code += ", alpha: " + plot.alphaData;
                        attrs.alpha = {field: "alpha"};
                    }
                    if (dataSource.subjectName !== undefined) {
                        // For each data point, add the same subject_name
                        code += ", subjectName: " + xData + ".map((value) => '" + dataSource.subjectName + "')";
                    }
                    let seriesName = "-";
                    if (dataSource.seriesName !== undefined) {
                        seriesName = dataSource.seriesName;
                    }
                    // For each data point, add the same seriesName
                    code += ", seriesName: " + xData + ".map((value) => '" + seriesName + "')";
                    code += " }";

                    /* Data source: AJAX GET request to storage system retrieving a JSON */
                    const source = new AjaxDataSource({
                        name: dataSource.sourceName,
                        data_url: dataSource.url,
                        method: "GET",
                        content_type: "",
                        syncable: false,
                        adapter: new CustomJS({code})
                    });
                    bokehPlot.sources.unshift(source);

                    /* Add data source */
                    attrs = {
                        ...attrs,
                        source: source,
                    };

                    /* Create lines and symbols */
                    const line = bokehPlot.figure.line(
                        {field: "x"},
                        {field: "y"},
                        {
                            ...attrs,
                            ...{
                                dash: dataSource.dash,
                                width: Number(this.lineWidth) * dataSource.width
                            }
                        });
                    bokehPlot.lines.unshift(line);
                    const circle = bokehPlot.figure.circle(
                        {field: "x"},
                        {field: "y"},
                        {
                            ...attrs,
                            ...{
                                size: Number(this.symbolSize),
                                visible: (dataSource.visible === undefined || dataSource.visible) &&
                                    (dataSource.showSymbols === undefined || dataSource.showSymbols)
                            }
                        });
                    const alphaAttrs = {};
                    if (plot.alphaData !== undefined) {
                        alphaAttrs.fill_alpha = {field: "alpha"};
                    }
                    circle.selection_glyph = new Circle({
                        ...alphaAttrs,
                        ...{
                            fill_color: attrs.color,
                            line_color: "black",
                            line_width: 4
                        }
                    });
                    circle.nonselection_glyph = new Circle({
                        ...alphaAttrs,
                        ...{
                            fill_color: attrs.color,
                            line_color: null
                        }
                    });
                    bokehPlot.symbols.unshift(circle);

                    let legendLabel = this.legendLabel(dataSource);

                    /* Create legend */
                    if (!legendLabels.has(legendLabel)) {
                        legendLabels.add(legendLabel);
                        const item = new LegendItem({
                            label: legendLabel,
                            renderers: dataSource.showSymbols ? [circle, line] : [line],
                            visible: dataSource.visible
                        });
                        bokehPlot.legendItems.unshift(item);
                        dataSource.legendItem = item;  // for toggling visibility
                    }
                }
            }

            /* Render figure(s) to HTML div */
            if (isNewPlot) {
                for (const [index, bokehPlot] of this.bokehPlots.entries()) {
                    bokehPlot.legend = new Legend({items: bokehPlot.legendItems, visible: false});
                    bokehPlot.figure.add_layout(bokehPlot.legend);
                    Plotting.show(bokehPlot.figure, "#bokeh-plot-" + this.uuid + "-" + index);
                }
            }
        },
        refreshPlot() {
            for (const [dataSourceIdx, dataSource] of this.dataSources.entries()) {
                let visible = true;
                for (const categoryElem of this.categoryElements) {
                    visible = visible && categoryElem.selection.includes(dataSource[categoryElem.key + 'Index']);
                }

                if (dataSource.hasOwnProperty('legendItem')) {
                    dataSource.legendItem.visible = visible;
                    dataSource.legendItem.label = this.legendLabel(dataSource);
                }

                for (const bokehPlot of this.bokehPlots) {
                    const line = bokehPlot.lines[dataSourceIdx];
                    line.visible = visible;
                    line.glyph.line_width = Number(this.lineWidth) * dataSource.width;
                    if (dataSource.isTopographyAnalysis) {
                        line.glyph.line_alpha = Number(this.opacity);
                    }

                    const symbol = bokehPlot.symbols[dataSourceIdx];
                    symbol.visible = visible && (dataSource.showSymbols === undefined || dataSource.showSymbols);
                    symbol.glyph.size = Number(this.symbolSize);
                    if (dataSource.isTopographyAnalysis) {
                        symbol.glyph.line_alpha = Number(this.opacity);
                        symbol.glyph.fill_alpha = Number(this.opacity);
                    }
                }
            }
            for (const categoryElem of this.categoryElements) {
                categoryElem.isAllSelected = this.isAllSelected(categoryElem.elements, categoryElem.selection);
                categoryElem.isIndeterminate = this.isIndeterminate(categoryElem.elements, categoryElem.selection);
            }
        },
        isAllSelected(elements, selection) {
            return elements.length === selection.length;
        },
        isIndeterminate(elements, selection) {
            return selection.length !== elements.length && selection.length !== 0;
        },
        selectAll(category) {
            if (category.isAllSelected) {
                category.selection = [...Array(category.elements.length).keys()];
            } else {
                category.selection = [];
            }
        },
        onTap(obj, data) {
            /* Make sure only the selection for one topography is active
               and deselect all others */
            const name = data.source.name;
            const index = data.source.selected.indices[0];
            for (const bokehPlot of this.bokehPlots) {
                for (const source of bokehPlot.sources) {
                    if (source.name === name) {
                        source.selected.indices = [index];
                    }
                }
            }

            /* Emit event */
            this.$emit("selected", obj, data);
        },
        download: function () {
            this.bokehPlots[0].save.do.emit();
        }
    }
}
</script>

<template>
    <div class="tab-content">
        <div v-for="(plot, index) in plots" :class="(index == 0)?'tab-pane fade show active':'tab-pane fade'"
             :id="'plot-'+uuid+'-'+index" role="tabpanel" :aria-labelledby="'plot-tab-'+uuid+'-'+index">
            <div :id='"bokeh-plot-"+uuid+"-"+index' ref="plot"></div>
        </div>
    </div>
    <div v-if="plots.length > 1" class="card">
        <div class="card-header plot-controls-card-header">
            <h6 class="m-1">
                <!-- Navigation pills for each individual plot, but only if there is more than one -->
                <ul v-if="plots.length > 1" class="nav nav-pills">
                    <li v-for="(plot, index) in plots" class="nav-item">
                        <a :class="(index == 0)?'nav-link active':'nav-link'" :id="'plot-tab-'+uuid+'-'+index"
                           :href="'#plot-'+uuid+'-'+index" data-toggle="tab" role="tab"
                           :aria-controls="'plot-'+uuid+'-'+index"
                           :aria-selected="index == 0">{{
                                plot.title
                            }}</a>
                    </li>
                </ul>
            </h6>
        </div>
    </div>
    <b-accordion>
        <b-accordion-item v-for="category in categoryElements"
                          :title="category.title">
            <b-form-checkbox-group v-model="category.selection"
                                   :options="category.elements"
                                   stacked/>
        </b-accordion-item>
        <b-accordion-item title="Plot options">
            <b-form-group v-if="optionsWidgets.includes('layout')"
                          label="Plot layout"
                          label-cols="4"
                          content-cols="8">
                <b-form-select v-model="layout">
                    <b-form-select-option value="web">
                        Optimize plot for web (plot scales with window size)
                    </b-form-select-option>
                    <b-form-select-option value="print-single">
                        Optimize plot for print (single-column layout)
                    </b-form-select-option>
                    <b-form-select-option value="print-double">
                        Optimize plot for print (two-column layout)
                    </b-form-select-option>
                </b-form-select>
            </b-form-group>

            <b-form-group v-if="optionsWidgets.includes('legend')"
                          label="Legend"
                          label-cols="4"
                          content-cols="8">
                <b-form-select v-model="legendLocation">
                    <b-form-select-option value="off">Do not show legend</b-form-select-option>
                    <b-form-select-option value="top_right">Show legend top right</b-form-select-option>
                    <b-form-select-option value="top_left">Show legend top left</b-form-select-option>
                    <b-form-select-option value="bottom_right">Show legend bottom right</b-form-select-option>
                    <b-form-select-option value="bottom_left">Show legend bottom left</b-form-select-option>
                </b-form-select>
            </b-form-group>

            <b-form-group v-if="optionsWidgets.includes('lineWidth')"
                          label="Line width"
                          label-cols="4"
                          content-cols="8">
                <b-form-input type="range"
                              min="0.1"
                              max="3.0"
                              step="0.1"
                              v-model="lineWidth"/>
            </b-form-group>

            <b-form-group v-if="optionsWidgets.includes('symbolSize')"
                          label="Symbol size"
                          label-cols="4"
                          content-cols="8">
                <b-form-input type="range"
                              min="1"
                              max="20"
                              step="1"
                              v-model="symbolSize"/>
            </b-form-group>

            <b-form-group v-if="optionsWidgets.includes('opacity')"
                          label="Opacity of lines/symbols (measurements only)"
                          label-cols="4"
                          content-cols="8">
                <b-form-input type="range"
                              min="0"
                              max="1"
                              step="0.1"
                              v-model="opacity"/>
            </b-form-group>
        </b-accordion-item>
    </b-accordion>
</template><|MERGE_RESOLUTION|>--- conflicted
+++ resolved
@@ -35,7 +35,6 @@
 import {formatExponential} from "topobank/utils/formatting";
 
 export default {
-<<<<<<< HEAD
     name: 'bokeh-plot',
     components: {
         BAccordion,
@@ -46,11 +45,7 @@
         BFormInput,
         BFormSelect,
         BFormSelectOption
-    },
-=======
-    name: 'bokeh_plot',
->>>>>>> 555ae10b
-    emits: [
+    },    emits: [
         'selected'
     ],
     props: {
