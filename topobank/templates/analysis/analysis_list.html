--- conflicted
+++ resolved
@@ -49,7 +49,6 @@
         <div class="col-xl-6 mb-4">
           <div class="card">
           <div class="card-header">
-<<<<<<< HEAD
             {{ analysis.function.name }}
             <div class="btn-group btn-group-sm pull-right dropdown">
               <button type="button" class="btn btn-default" data-toggle="dropdown"
@@ -64,21 +63,6 @@
                 <a class="dropdown-item" href="#">Download as SVG</a>
                 <a class="dropdown-item" href="#">Download data</a>
               </div>
-=======
-            {{ analysis.function.name }} of
-            <a href="{% url 'manager:topography-detail' analysis.topography.id %}">{{ analysis.topography.name }}</a>
-            <div class="pull-right">
-              <small>
-              State: {{ analysis.get_task_state_display }}
-              {% if analysis.start_time %}
-                | Started: {{ analysis.start_time }}
-                {% if analysis.end_time %}
-                | Ended: {{ analysis.end_time }}
-                | Duration: {{ analysis.duration }}
-                {% endif %}
-              {% endif %}
-              </small>
->>>>>>> efe161c8
             </div>
           </div>
           <div class="card-body">
