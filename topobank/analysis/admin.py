--- conflicted
+++ resolved
@@ -27,7 +27,6 @@
 
 @admin.register(AnalysisSubject)
 class AnalysisSubjectAdmin(admin.ModelAdmin):
-<<<<<<< HEAD
     list_display = ('id', 'tag', 'surface', 'topography')
     ordering = ['id']
 
@@ -35,8 +34,4 @@
 @admin.register(WorkflowTemplate)
 class WorkflowTemplateAdmin(admin.ModelAdmin):
     list_display = ('id', 'name', 'implementation', 'kwargs')
-    ordering = ['id']
-=======
-    list_display = ("id", "tag", "surface", "topography")
-    ordering = ["id"]
->>>>>>> 53b15002
+    ordering = ['id']