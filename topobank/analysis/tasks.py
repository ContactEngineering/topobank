--- conflicted
+++ resolved
@@ -166,25 +166,6 @@
     else:
         _log.debug(f"{self.request.id}: Analysis has no dependencies.")
 
-<<<<<<< HEAD
-    # Check that all dependencies succeeded; not that errors raised in the chord
-    # will be propagated automatically
-    any_dep_failed = False
-    failure_report = []
-    for dep_name, dep_analysis in finished_dependencies.items():
-        if dep_analysis.task_state != Analysis.SUCCESS:
-            any_dep_failed = True
-            failure_report += [str(dep_analysis.id)]
-    if any_dep_failed:
-        # Save analysis to lock in the FAILURE state
-        analysis.task_state = Analysis.FAILURE
-        analysis.task_error = f"{len(failure_report)} dependencies failed."
-        analysis.task_traceback = ", ".join(failure_report)
-        analysis.save()
-        return
-
-    # Save analysis to lock in the STARTED state
-=======
     # Store dependencies
     analysis.dependencies = {
         key: dep.id for key, dep in finished_dependencies.items()
@@ -199,7 +180,6 @@
         return
 
     # Save analysis
->>>>>>> b1458337
     analysis.save()
 
     def save_result(result, task_state, peak_memory=None, dois=set()):
