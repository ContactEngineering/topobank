from django.contrib.auth.decorators import login_required
from django.urls import path, re_path
from rest_framework.routers import DefaultRouter

from . import views

router = DefaultRouter()
router.register(r"api/tag", views.TagViewSet, basename="tag-api")
router.register(r"api/topography", views.TopographyViewSet, basename="topography-api")
router.register(r"api/surface", views.SurfaceViewSet, basename="surface-api")
<<<<<<< HEAD
=======
router.register(r"api/property", views.PropertyViewSet, basename="property-api")
>>>>>>> da436787

urlpatterns = router.urls

# Note: We only require a login for routes that can change a dataset. We don't
# require a login to see the dataset, because the anonymous user should be
# allowed to see its datasets. (Those are the ones that were published.)

app_name = "manager"
urlpatterns += [
    #
    # Data routes
    #
    re_path(
        r"api/surface/(?P<surface_id>\d+)/download/$",
        view=views.download_surface,
        name="surface-download",
    ),
    #
    # API routes
    #
    path(
        "api/topography/<pk>/force-inspect/",
        view=login_required(views.force_inspect),
        name="force-inspect",
    ),
    path(
        "api/surface/<pk>/set-permissions/",
<<<<<<< HEAD
        view=login_required(views.set_permissions),
        name="set-permissions",
=======
        view=login_required(views.set_surface_permissions),
        name="set-surface-permissions",
    ),
    re_path(
        r"api/set-tag-permissions/<(?P<name>[^.]+)>",
        view=login_required(views.set_tag_permissions),
        name="set-tag-permissions",
>>>>>>> da436787
    ),
    path(
        "api/tag-numerical-properties/<pk>/",
        view=login_required(views.tag_numerical_properties),
        name="numerical-properties",
    ),
    path(
        "api/tag-categorical-properties/<pk>/",
        view=login_required(views.tag_categorical_properties),
        name="categorical-properties",
    ),
    path(
        "api/import-surface/",
        view=login_required(views.import_surface),
        name="import-surface",
    ),
    path("api/versions/", view=views.versions, name="versions"),
    path("api/statistics/", view=views.statistics, name="statistics"),
    # GET
    # * Return memory usage of inspection tasks
    path("api/memory-usage/", view=views.memory_usage, name="memory-usage"),
]<|MERGE_RESOLUTION|>--- conflicted
+++ resolved
@@ -8,10 +8,6 @@
 router.register(r"api/tag", views.TagViewSet, basename="tag-api")
 router.register(r"api/topography", views.TopographyViewSet, basename="topography-api")
 router.register(r"api/surface", views.SurfaceViewSet, basename="surface-api")
-<<<<<<< HEAD
-=======
-router.register(r"api/property", views.PropertyViewSet, basename="property-api")
->>>>>>> da436787
 
 urlpatterns = router.urls
 
@@ -39,10 +35,6 @@
     ),
     path(
         "api/surface/<pk>/set-permissions/",
-<<<<<<< HEAD
-        view=login_required(views.set_permissions),
-        name="set-permissions",
-=======
         view=login_required(views.set_surface_permissions),
         name="set-surface-permissions",
     ),
@@ -50,7 +42,6 @@
         r"api/set-tag-permissions/<(?P<name>[^.]+)>",
         view=login_required(views.set_tag_permissions),
         name="set-tag-permissions",
->>>>>>> da436787
     ),
     path(
         "api/tag-numerical-properties/<pk>/",
