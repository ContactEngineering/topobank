import logging

import pydantic
from django.db import transaction
from rest_framework import serializers
from rest_framework.reverse import reverse
from tagulous.contrib.drf import TagRelatedManagerField

from ..files.serializers import ManifestSerializer
from ..properties.models import Property
from ..supplib.serializers import StrictFieldMixin
from ..taskapp.serializers import TaskStateModelSerializer
from ..users.serializers import UserSerializer
from .models import Surface, Tag, Topography

_log = logging.getLogger(__name__)


class TagSerializer(StrictFieldMixin, serializers.HyperlinkedModelSerializer):
    class Meta:
        model = Tag
        fields = [
            "url",
            "api",
            "id",
            "name",
            "children",
            "path",
            "label",
            "slug",
            "level",
            "count",
        ]

    url = serializers.HyperlinkedIdentityField(
        view_name="manager:tag-api-detail", lookup_field="name", read_only=True
    )
    api = serializers.SerializerMethodField()
    children = serializers.SerializerMethodField()

    def get_api(self, obj):
        return {
            "self": obj.get_absolute_url(self.context["request"]),
            "set_permissions": reverse(
                "manager:set-tag-permissions",
                kwargs={"name": obj.name},
                request=self.context["request"],
            ),
        }

    def get_children(self, obj: Tag):
        request = self.context["request"]
        obj.authorize_user(request.user, "view")
        return obj.get_children()


class TopographySerializer(StrictFieldMixin, TaskStateModelSerializer):
    class Meta:
        model = Topography
        fields = [
            "url",
            "api",
            "id",
            "surface",
            "name",
            "creator",
            "datafile",
            "datafile_format",
            "channel_names",
            "data_source",
            "squeezed_datafile",
            "description",
            "measurement_date",
            "size_editable",
            "size_x",
            "size_y",
            "unit_editable",
            "unit",
            "height_scale_editable",
            "height_scale",
            "has_undefined_data",
            "fill_undefined_data_mode",
            "detrend_mode",
            "resolution_x",
            "resolution_y",
            "bandwidth_lower",
            "bandwidth_upper",
            "short_reliability_cutoff",
            "is_periodic_editable",
            "is_periodic",
            "instrument_name",
            "instrument_type",
            "instrument_parameters",
            "is_metadata_complete",
            "thumbnail",
            "creation_datetime",
            "modification_datetime",
            "duration",
            "error",
            "task_progress",
            "task_state",
            "tags",  # TaskStateModelSerializer
            "attachments",
            "permissions",
            "deepzoom",
        ]

    url = serializers.HyperlinkedIdentityField(
        view_name="manager:topography-api-detail", read_only=True
    )
    api = serializers.SerializerMethodField()
    creator = serializers.HyperlinkedRelatedField(
        view_name="users:user-api-detail", read_only=True
    )
    surface = serializers.HyperlinkedRelatedField(
        view_name="manager:surface-api-detail", queryset=Surface.objects.all()
    )

    datafile = ManifestSerializer(required=False)
    squeezed_datafile = ManifestSerializer(required=False)
    thumbnail = ManifestSerializer(required=False)

    tags = TagRelatedManagerField(required=False)

    is_metadata_complete = serializers.SerializerMethodField()

    permissions = serializers.SerializerMethodField()
    deepzoom = serializers.HyperlinkedRelatedField(
        view_name="files:folder-api-detail", read_only=True
    )
    attachments = serializers.HyperlinkedRelatedField(
        view_name="files:folder-api-detail", read_only=True
    )

    def __init__(self, *args, **kwargs):
        super().__init__(*args, **kwargs)

        if "request" not in self.context:
            return
        # We only return permissions if requested to do so
        optional_fields = ["permissions"]
        for field in optional_fields:
            param = self.context["request"].query_params.get(field)
            requested = param is not None and param.lower() in ["yes", "true"]
            if not requested:
                self.fields.pop(field)

    def validate(self, data):
        read_only_fields = []
        if self.instance is not None:
            if not self.instance.size_editable:
                if "size_x" in data:
                    read_only_fields += ["size_x"]
                if "size_y" in data:
                    read_only_fields += ["size_y"]
            if not self.instance.unit_editable:
                if "unit" in data:
                    read_only_fields += ["unit"]
            if not self.instance.height_scale_editable:
                if "unit" in data:
                    read_only_fields += ["height_scale"]
            if not self.instance.is_periodic_editable:
                if "is_periodic" in data:
                    read_only_fields += ["is_periodic"]
            if len(read_only_fields) > 0:
                s = ", ".join([f"`{name}`" for name in read_only_fields])
                raise serializers.ValidationError(
                    f"{s} is given by the data file and cannot be set"
                )
        return super().validate(data)

<<<<<<< HEAD
    def get_api(self, obj):
        return {
            "self": obj.get_absolute_url(self.context["request"]),
            "force_inspect": reverse(
                "manager:force-inspect",
                kwargs={"pk": obj.id},
                request=self.context["request"],
            ),
        }
=======
    def get_force_inspect_url(self, obj):
        return reverse(
            "manager:force-inspect",
            kwargs={"pk": obj.id},
            request=self.context["request"],
        )
>>>>>>> 8e6b0335

    def get_is_metadata_complete(self, obj):
        return obj.is_metadata_complete

    def get_permissions(self, obj):
        request = self.context["request"]
        current_user = request.user
        user_permissions = obj.permissions.user_permissions.all()
        return {
            "current_user": {
                "user": UserSerializer(current_user, context=self.context).data,
                "permission": obj.get_permission(current_user),
            },
            "other_users": [
                {
                    "user": UserSerializer(perm.user, context=self.context).data,
                    "permission": perm.allow,
                }
                for perm in user_permissions
                if perm.user != current_user
            ],
        }

    def update(self, instance, validated_data):
        if "surface" in validated_data:
            raise serializers.ValidationError(
                {"message": "You cannot change the `surface` of a topography"}
            )
        try:
            return super().update(instance, validated_data)
        except pydantic.ValidationError as exc:
            # The kwargs that were provided do not match the function
            raise serializers.ValidationError({"message": str(exc)})


class ValueField(serializers.Field):
    def to_representation(self, value):
        return value

    def to_internal_value(self, data):
        return data


class PropertiesField(serializers.Field):
    def to_representation(self, value):
        ret = {}
        for prop in value.all():
            ret[prop.name] = {"value": prop.value}
            if prop.unit is not None:
                ret[prop.name]["unit"] = str(prop.unit)
        return ret

    def to_internal_value(self, data: dict[str, dict[str, str]]):
        surface: Surface = self.root.instance
        with transaction.atomic():  # NOTE: This is probably not needed because django wraps views in a transaction.
            # WARNING: with the current API design surfaces can only be created with no properties.
            if surface is not None:
                surface.properties.all().delete()
                for property in data:
                    # NOTE: Validate that a numeric value has a unit
                    if (
                        isinstance(data[property]["value"], (int, float))
                        and "unit" not in data[property]
                    ):
                        raise serializers.ValidationError(
                            {property: "numeric properties must have a unit"}
                        )
                    elif (
                        isinstance(data[property]["value"], str)
                        and "unit" in data[property]
                    ):
                        raise serializers.ValidationError(
                            {property: "categorical properties must not have a unit"}
                        )

                    Property.objects.create(
                        surface=surface,
                        name=property,
                        value=data[property]["value"],
                        unit=data[property].get("unit"),
                    )

                return self.root.instance.properties.all()
        return []


class SurfaceSerializer(StrictFieldMixin, serializers.HyperlinkedModelSerializer):
    class Meta:
        model = Surface
        fields = [
            "url",
            "api",
            "id",
            "name",
            "category",
            "creator",
            "description",
            "tags",
            "creation_datetime",
            "modification_datetime",
            "topography_set",
            "permissions",
            "properties",
            "attachments",
            "topographies",
        ]

    url = serializers.HyperlinkedIdentityField(
        view_name="manager:surface-api-detail", read_only=True
    )
    api = serializers.SerializerMethodField()
    creator = serializers.HyperlinkedRelatedField(
        view_name="users:user-api-detail", read_only=True
    )

    topography_set = TopographySerializer(many=True, read_only=True)
    properties = PropertiesField(required=False)
    tags = TagRelatedManagerField(required=False)
    permissions = serializers.SerializerMethodField()
    attachments = serializers.HyperlinkedRelatedField(
        view_name="files:folder-api-detail", read_only=True
    )
    topographies = serializers.SerializerMethodField()

    def __init__(self, *args, **kwargs):
        super().__init__(*args, **kwargs)

        optional_fields = [
            ("children", "topography_set"),
            ("permissions", "permissions"),
        ]
        for option, field in optional_fields:
            param = self.context["request"].query_params.get(option)
            requested = param is not None and param.lower() in ["yes", "true"]
            if not requested:
                self.fields.pop(field)

    def get_api(self, obj):
        return {
            "self": obj.get_absolute_url(self.context["request"]),
            "set_permissions": reverse(
                "manager:set-surface-permissions",
                kwargs={"pk": obj.id},
                request=self.context["request"],
            ),
        }

    def get_permissions(self, obj):
        request = self.context["request"]
        current_user = request.user
        user_permissions = obj.permissions.user_permissions.all()
        return {
            "current_user": {
                "user": UserSerializer(current_user, context=self.context).data,
                "permission": obj.get_permission(current_user),
            },
            "other_users": [
                {
                    "user": UserSerializer(perm.user, context=self.context).data,
                    "permission": perm.allow,
                }
                for perm in user_permissions
                if perm.user != current_user
            ],
        }

    def get_topographies(self, obj):
        request = self.context["request"]
        return (
            f"{reverse('manager:topography-api-list', request=request)}"
            f"?surface={obj.id}"
        )<|MERGE_RESOLUTION|>--- conflicted
+++ resolved
@@ -169,7 +169,6 @@
                 )
         return super().validate(data)
 
-<<<<<<< HEAD
     def get_api(self, obj):
         return {
             "self": obj.get_absolute_url(self.context["request"]),
@@ -179,14 +178,6 @@
                 request=self.context["request"],
             ),
         }
-=======
-    def get_force_inspect_url(self, obj):
-        return reverse(
-            "manager:force-inspect",
-            kwargs={"pk": obj.id},
-            request=self.context["request"],
-        )
->>>>>>> 8e6b0335
 
     def get_is_metadata_complete(self, obj):
         return obj.is_metadata_complete
