"""
Basic models for the web app for handling topography data.
"""

import io
import logging
import os.path
import sys
import tempfile
from collections import defaultdict

import dateutil.parser
import django.dispatch
import matplotlib.pyplot
import numpy as np
import PIL
import pint
import tagulous.models as tm
from django.conf import settings
from django.contrib.contenttypes.models import ContentType
from django.core.exceptions import ValidationError
from django.core.files import File
from django.core.files.base import ContentFile
from django.core.files.storage import default_storage
from django.core.validators import MinValueValidator
from django.db import models
from rest_framework.reverse import reverse
from guardian.models import GroupObjectPermissionBase, UserObjectPermissionBase
from guardian.shortcuts import assign_perm, get_perms, get_users_with_perms, remove_perm
from notifications.signals import notify
from SurfaceTopography.Container.SurfaceContainer import SurfaceContainer
from SurfaceTopography.Exceptions import UndefinedDataError
from SurfaceTopography.Support.UnitConversion import get_unit_conversion_factor

from ..taskapp.models import TaskStateModel
from ..taskapp.utils import run_task
from ..users.models import User
<<<<<<< HEAD
from .utils import api_to_guardian, dzi_exists, get_topography_reader, guardian_to_api, make_dzi, recursive_delete, surfaces_for_user
=======
from .utils import (
    api_to_guardian,
    dzi_exists,
    generate_upload_path,
    get_topography_reader,
    guardian_to_api,
    make_dzi,
    recursive_delete
)
>>>>>>> b1d6606a

_log = logging.getLogger(__name__)
_ureg = pint.UnitRegistry()

post_renew_cache = django.dispatch.Signal()

MAX_LENGTH_DATAFILE_FORMAT = 15  # some more characters than currently needed, we may have sub formats in future
MAX_NUM_POINTS_FOR_SYMBOLS_IN_LINE_SCAN_PLOT = 100
SQUEEZED_DATAFILE_FORMAT = 'nc'

# Detect whether we are running within a Celery worker. This solution was suggested here:
# https://stackoverflow.com/questions/39003282/how-can-i-detect-whether-im-running-in-a-celery-worker
_IN_CELERY_WORKER_PROCESS = sys.argv and sys.argv[0].endswith('celery') and 'worker' in sys.argv


# Deprecated, but needed for migrations
def user_directory_path(instance, filename):
    # file will be uploaded to MEDIA_ROOT/user_<id>/<filename>
    return 'topographies/user_{0}/{1}'.format(instance.surface.creator.id, filename)


def _get_unit(channel):
    if isinstance(channel.unit, tuple):
        lateral_unit, data_unit = channel.unit
        return data_unit
    return channel.unit


class ThumbnailGenerationException(Exception):
    """Failure while generating thumbnails for a topography."""

    def __init__(self, topo, message):
        self._topo = topo
        self._message = message

    def __str__(self):
        return self._message


class DZIGenerationException(ThumbnailGenerationException):
    """Failure while generating DZI files for a topography."""
    pass


class SubjectMixin:
    """Extra methods common to all instances which can be subject to an analysis.
    """

    # This is needed for objects to be able to serve as subjects
    #     for analysis, because some template code uses this.
    # Probably this could be made faster by caching the result.
    # Not sure whether this should be done at compile time.
    @classmethod
    def get_content_type(cls):
        """Returns ContentType for own class."""
        return ContentType.objects.get_for_model(cls)

    @classmethod
    def get_subject_type(cls):
        """Returns a human readable name for this subject type."""
        return cls._meta.model_name

    def is_shared(self, with_user, allow_change=False):
        """Returns True, if this subject is shared with a given user.

        Always returns True if user is the creator of the related surface.

        :param with_user: User to test
        :param allow_change: If True, only return True if surface can be changed by given user
        :return: True or False
        """
        raise NotImplementedError()

    def related_surfaces(self):
        """Returns a list of related surfaces. This can be either the parent
        surface (for a topography), the child surfaces (for a tag), or the
        surface itself (for a surface).

        Returns
        -------
        surfaces : list of Surface
            The surfaces that are related to this object.
        """
        raise NotImplementedError()

    def get_users_with_perms(self):
        """Return users with any permission on this subject.

        Returns
        -------
        users : Queryset of users
            All users that have some form of permission (view, full, etc.) on
            this subject.
        """
        return User.objects.intersection(*tuple(get_users_with_perms(s) for s in self.related_surfaces()))


class Tag(tm.TagTreeModel,
          SubjectMixin):
    """This is the common tag model for surfaces and topographies.
    """

    class TagMeta:
        force_lowercase = True
        # not needed yet
        # autocomplete_view = 'manager:autocomplete-tags'

    _user = None

    def authenticate_user(self, user):
        self._user = user

    def is_shared(self, with_user, allow_change=False):
        return True  # Tags are generally shared, but the surfaces may not

    def related_surfaces(self):
        if self._user is None:
            raise PermissionError("Cannot return surfaces belonging to a tag because "
                                  "no user was specified. Use `authenticate_user` "
                                  "to restrict user permissions.")
        return surfaces_for_user(self._user).filter(
            tags__in=Tag.objects.filter(pk=self.id) | self.get_descendants())

    def get_properties(self, kind=None):
        """
        Collects unique properties for a given tag based on the kind of property.

        Parameters
        ----------
        self : Tag
            The tag to collect unique properties for.
        kind : str, optional
            The kind of property to collect. Can be 'categorical', 'numerical', or None.
            If None, collects all properties. Default is None.

        Raises
        ------
        ValueError
            If the kind is not None, 'categorical', or 'numerical'.

        Returns
        -------
        property_values : dict
            Keys are property names and values are lists of property values for
            each surface related to the tag.
        property_infos : dict
            Keys are property names and values are either a list of categories for
            categorical properties or a dictionary with min and max values for
            numerical properties.
        """
        if kind not in [None, 'categorical', 'numerical']:
            raise ValueError(f"Invalid value for kind: {kind}")

        nb_surfaces = len(self.related_surfaces())

        # Initialize a dictionary to collect all properties. The default value for
        # each property is a list of np.nan of length equal to the number of
        # surfaces.
        property_values = defaultdict(lambda: [np.nan] * nb_surfaces)
        categorical_properties = set()

        # Iterate over all surfaces related to the tag
        for i, surface in enumerate(self.related_surfaces()):
            # For each surface, iterate over all its properties
            for p in Property.objects.filter(surface=surface):
                # If the property is categorical, add its name to the set of
                # categorical properties and set its value for the current surface
                if p.is_categorical:
                    categorical_properties.add(str(p.name))
                    if kind is None or kind == 'categorical':
                        property_values[str(p.name)][i] = p.value
                # If the property is not categorical, set its value for the
                # current surface (np.nan if the value is None)
                elif kind is None or kind == 'numerical':
                    property_values[str(p.name)][i] = np.nan if p.value is None else p.value

        # Initialize a dictionary to store additional information about each property
        property_infos = {}

        # For each property, if it's categorical, store its categories (excluding
        # np.nan). If it's numerical, store its min and max values.
        for key, values in property_values.items():
            if key in categorical_properties:
                property_infos[key] = {'categories': list(set(values) - set([np.nan]))}
            else:
                property_infos[key] = {'min_value': np.nanmin(values), 'max_value': np.nanmax(values)}

        return property_values, property_infos


class TopobankLazySurfaceContainer(SurfaceContainer):
    """Wraps a `Surface` with lazy loading of topography data"""

    def __init__(self, surface):
        self._surface = surface
        self._topographies = self._surface.topography_set.all()

    def __len__(self):
        return len(self._topographies)

    def __getitem__(self, item):
        return self._topographies[item].read()


class Surface(models.Model,
              SubjectMixin):
    """
    A physical surface of a specimen.

    There can be many topographies (measurements) for one surface.
    """
    CATEGORY_CHOICES = [
        ('exp', 'Experimental data'),
        ('sim', 'Simulated data'),
        ('dum', 'Dummy data')
    ]

    LICENSE_CHOICES = [(k, settings.CC_LICENSE_INFOS[k]['option_name']) for k in ['cc0-1.0', 'ccby-4.0', 'ccbysa-4.0']]

    name = models.CharField(max_length=80, blank=True)
    creator = models.ForeignKey(User, on_delete=models.CASCADE)
    description = models.TextField(blank=True)
    category = models.CharField(max_length=3, choices=CATEGORY_CHOICES, null=True, blank=False)
    tags = tm.TagField(to=Tag)
    creation_datetime = models.DateTimeField(auto_now_add=True, null=True)
    modification_datetime = models.DateTimeField(auto_now=True, null=True)

    class Meta:
        ordering = ['name']
        permissions = (
            ('share_surface', 'Can share surface'),
            ('publish_surface', 'Can publish surface'),
        )

    def __str__(self):
        s = self.name
        if self.is_published:
            s += f" (version {self.publication.version})"
        return s

    @property
    def label(self):
        return str(self)
<<<<<<< HEAD
    
=======

    @property
    def attachments(self):
        if not hasattr(self, "fileparent"):
            return []
        return self.fileparent.get_valid_files()

>>>>>>> b1d6606a
    def related_surfaces(self):
        return [self]

    def get_absolute_url(self, request=None):
        """URL of API endpoint for this surface"""
        return reverse('manager:surface-api-detail', kwargs=dict(pk=self.pk),
                       request=request)

    def num_topographies(self):
        return self.topography_set.count()

    def save(self, *args, **kwargs):
        created = self.pk is None
        super().save(*args, **kwargs)
        if created:
            self.grant_permissions_to_creator()

    def grant_permissions_to_creator(self):
        """Grant all permissions for this surface to its creator."""
        for perm in ['view_surface', 'change_surface', 'delete_surface', 'share_surface', 'publish_surface']:
            assign_perm(perm, self.creator, self)

    def to_dict(self):
        """Create dictionary for export of metadata to json or yaml.

        Does not include topographies. They can be added like this:

         surface_dict = surface.to_dict()
         surface_dict['topographies'] = [t.to_dict() for t in surface.topography_set.order_by('name')]

        The publication URL will be based on the official contact.engineering URL.

        Returns:
            dict
        """
        creator = {'name': self.creator.name}
        if self.creator.orcid_id is not None:
            creator['orcid'] = self.creator.orcid_id
        d = {'name': self.name,
             'category': self.category,
             'creator': creator,
             'description': self.description,
             'tags': [t.name for t in self.tags.order_by('name')],
             'is_published': self.is_published,
             }
        if self.is_published:
            d['publication'] = {
                'url': self.publication.get_full_url(),
                'license': self.publication.get_license_display(),
                'authors': self.publication.get_authors_string(),
                'version': self.publication.version,
                'date': str(self.publication.datetime.date()),
                'doi_url': self.publication.doi_url or '',
                'doi_state': self.publication.doi_state or '',
            }
        if self.properties.count() > 0:
            d['properties'] = [p.to_dict() for p in self.properties.all()]
        return d

    def get_permissions(self, with_user):
        """
        Return current access permissions.


        Parameters
        ----------
        with_user : User object
            User to share the surface with.

        Returns
        -------
        permissions : str
            Permissions string
                'no-access': No access to the dataset
                'view': Basic view access, corresponding to 'view_surface'
                'edit': Edit access, corresponding to 'view_surface' and
                    'change_surface'
                'full': Full access (essentially transfer), corresponding to
                    'view_surface', 'change_surface', 'delete_surface',
                    'share_surface' and 'publish_surface':
        """
        return guardian_to_api(get_perms(with_user, self))

    def is_shared(self, with_user):
        """
        Returns True if this surface is shared with a given user.

        Always returns True if the user is the creator of the surface.

        Parameters
        ----------
        with_user : User
            The user to check for sharing status.

        Returns
        -------
        bool
            True if the surface is shared with the given user, False otherwise.
        """
        return self.get_permissions(with_user) != 'no-access'

    def set_permissions(self, with_user, permissions):
        """
        Set permissions for access to this surface for a given user.
        This is equivalent to sharing the dataset.

        Parameters
        ----------
        with_user : User object
            User to share the surface with.
        permissions : str
            Permissions string
                'no-access': No access to the dataset
                'view': Basic view access, corresponding to 'view_surface'
                'edit': Edit access, corresponding to 'view_surface' and
                    'change_surface'
                'full': Full access (essentially transfer), corresponding to
                    'view_surface', 'change_surface', 'delete_surface',
                    'share_surface' and 'publish_surface'
        """
        if self.is_published:
            raise PermissionError('Permissions of a published digital surface twin cannot be changed.')

        all_perms = set(api_to_guardian('full'))
        user_perms = set(api_to_guardian(permissions))

        # Revoke all permissions not in the set
        for perm in all_perms - user_perms:
            remove_perm(perm, with_user, self)

        # Assign all permissions
        for perm in user_perms:
            assign_perm(perm, with_user, self)

    def share(self, with_user):
        """Set permissions for read-only access to this surface for a given
        user. This is equivalent to sharing the dataset.

        Parameters
        ----------
        with_user : User object
            User to share the surface with.
        """
        self.set_permissions(with_user, 'view')

    def unshare(self, with_user):
        """Revoke access to this surface for a given user.
        This is equivalent to unsharing the dataset.

        Parameters
        ----------
        with_user : User object
            User to share the surface with.
        """
        self.set_permissions(with_user, 'no-access')

    def deepcopy(self):
        """Creates a copy of this surface with all topographies and meta data.

        The database entries for this surface and all related
        topographies are copied, therefore all meta data.
        All files will be copied.

        References to instruments will not be copied.

        The automated analyses will be triggered for this new surface.

        Returns
        -------
        The copy of the surface.

        """
        # Copy of the surface entry
        # (see https://docs.djangoproject.com/en/2.2/topics/db/queries/#copying-model-instances)

        surface = Surface.objects.get(pk=self.pk)
        surface.pk = None
        surface.task_id = None  # We need to indicate that no tasks have run
        surface.tags = self.tags.get_tag_list()
        surface.save()

        for topography in self.topography_set.all():
            topography.deepcopy(surface)
            # we pass the surface here because there is a constraint that (surface_id + topography name)
            # must be unique, i.e. a surface should never have two topographies of the same name,
            # so we can't set the new surface as the second step

        _log.info("Created deepcopy of surface %s -> surface %s", self.pk, surface.pk)
        return surface

    @property
    def is_published(self):
        """Returns True, if a publication for this surface exists.
        """
        return hasattr(self, 'publication')  # checks whether the related object surface.publication exists

    def lazy_read(self):
        """
        Returns a `SurfaceTopography.Container.SurfaceContainer`
        representation of this dataset. Reading of actual data is deferred
        to the point where it is actually needed.
        """
        return TopobankLazySurfaceContainer(self)


class Property(models.Model):
    class Meta:
        unique_together = (('surface', 'name'),)
        verbose_name_plural = 'properties'

    name = models.TextField(default="prop")
    value_categorical = models.CharField(blank=True, null=True)
    value_numerical = models.FloatField(blank=True, null=True)
    unit = models.TextField(null=True, blank=True)
    surface = models.ForeignKey(Surface, on_delete=models.CASCADE, related_name="properties")

    @property
    def value(self):
        if self.value_numerical is None:
            return str(self.value_categorical)
        return float(self.value_numerical)

    @value.setter
    def value(self, value):
        """
        Set the value of the property.

        Parameters:
        - value (int, float, str): The value to be assigned. Should be of type int, float, or str.

        Raises:
        - TypeError: If the provided value is not of type int, float, or str.

        Notes:
        - If the value is of type str, it will be assigned to the 'value_categorical' attribute.
        - If the value is of type int or float, it will be assigned to the 'value_numerical' attribute.
        """
        if isinstance(value, str):
            self.value_categorical = value
            self.value_numerical = None
        elif isinstance(value, float) or isinstance(value, int):
            self.value_numerical = value
            self.value_categorical = None
        else:
            raise TypeError(f"The value must be of type int, float or str, got {type(value)}")

    def validate(self):
        """
        Checks the invariants of this Model.
        If any invariant is broken, a ValidationError is raised

        Invariants:
        - 1. `value_categorical` or `value_numerical` are `None`
        - 2. `value_categorical` or `value_numerical` are not `None`
        This results in a 'XOR' logic and exaclty one of the value fields has to hold a value
        - 3. if `value_categorical` is not `None`, unit is `None`

        This enforces the definition of a categorical values -> no units.

        IMPORTANT!
        The opposite is not the case!
        If a unit is `None` this could also mean that its a numerical value, with no dimension
        """

        # Invariant 1
        if not (self.value_categorical is None or self.value_numerical is None):
            raise ValidationError("Either 'value_categorical' or 'value_numerical' must be None.")
        # Invariant 2
        if not (self.value_categorical is not None or self.value_numerical is not None):
            raise ValidationError("Either 'value_categorical' or 'value_numerical' must be not None.")
        # Invariant 3
        if self.value_categorical is not None and self.unit is not None:
            raise ValidationError("If the Property is categorical, the unit must be 'None'")
        # Check unit
        if self.unit is not None:
            try:
                _ureg.check(str(self.unit))
            except pint.errors.UndefinedUnitError:
                raise ValidationError(f"Unit '{self.unit}' is not a physical unit")

    def save(self, *args, **kwargs):
        self.validate()
        super().save(*args, **kwargs)

    @property
    def is_numerical(self):
        return self.value_numerical is not None

    @property
    def is_categorical(self):
        return not self.is_numerical

    def __str__(self):
        if self.is_numerical:
            return f"{self.name}: {self.value} {self.unit}"
        else:
            return f"{self.name}: {self.value}"

    def to_dict(self):
        d = {'name': str(self.name), 'value': self.value}
        if self.unit is not None:
            d['unit'] = str(self.unit)
        return d


class SurfaceUserObjectPermission(UserObjectPermissionBase):
    content_object = models.ForeignKey(Surface, on_delete=models.CASCADE)


class SurfaceGroupObjectPermission(GroupObjectPermissionBase):
    content_object = models.ForeignKey(Surface, on_delete=models.CASCADE)


def topography_datafile_path(instance, filename):
    return f'{instance.storage_prefix}/raw/{filename}'


def topography_squeezed_datafile_path(instance, filename):
    return f'{instance.storage_prefix}/nc/{filename}'


def topography_thumbnail_path(instance, filename):
    return f'{instance.storage_prefix}/thumbnail/{filename}'


class Topography(TaskStateModel, SubjectMixin):
    """
    A single topography measurement of a surface of a specimen.
    """

    # TODO After upgrade to Django 2.2, use constraints: https://docs.djangoproject.com/en/2.2/ref/models/constraints/
    class Meta:
        ordering = ['measurement_date', 'pk']
        unique_together = (('surface', 'name'),)
        verbose_name_plural = "topographies"

    celery_queue = settings.TOPOBANK_MANAGER_QUEUE

    LENGTH_UNIT_CHOICES = [
        ('km', 'kilometers'),
        ('m', 'meters'),
        ('mm', 'millimeters'),
        ('µm', 'micrometers'),
        ('nm', 'nanometers'),
        ('Å', 'angstrom'),
        ('pm', 'picometers')  # This is the default unit for VK files so we need it
    ]

    HAS_UNDEFINED_DATA_DESCRIPTION = {
        None: 'contact.engineering could not (yet) determine if this topography has undefined data points.',
        True: 'The dataset has undefined/missing data points.',
        False: 'No undefined/missing data found.'
    }

    FILL_UNDEFINED_DATA_MODE_NOFILLING = 'do-not-fill'
    FILL_UNDEFINED_DATA_MODE_HARMONIC = 'harmonic'

    FILL_UNDEFINED_DATA_MODE_CHOICES = [
        (FILL_UNDEFINED_DATA_MODE_NOFILLING, 'Do not fill undefined data points'),
        (FILL_UNDEFINED_DATA_MODE_HARMONIC, 'Interpolate undefined data points with harmonic functions'),
    ]

    DETREND_MODE_CHOICES = [
        ('center', 'No detrending, but subtract mean height'),
        ('height', 'Remove tilt'),
        ('curvature', 'Remove curvature and tilt'),
    ]

    INSTRUMENT_TYPE_UNDEFINED = 'undefined'
    INSTRUMENT_TYPE_MICROSCOPE_BASED = 'microscope-based'
    INSTRUMENT_TYPE_CONTACT_BASED = 'contact-based'

    INSTRUMENT_TYPE_CHOICES = [
        (INSTRUMENT_TYPE_UNDEFINED, 'Instrument of unknown type - all data considered as reliable'),
        (INSTRUMENT_TYPE_MICROSCOPE_BASED, 'Microscope-based instrument with known resolution'),
        (INSTRUMENT_TYPE_CONTACT_BASED, 'Contact-based instrument with known tip radius'),
    ]

    verbose_name = 'measurement'
    verbose_name_plural = 'measurements'

    #
    # Descriptive fields
    #
    surface = models.ForeignKey('Surface', on_delete=models.CASCADE)
    name = models.TextField(blank=True)  # This must be identical to the file name on upload
    creator = models.ForeignKey(User, null=True, on_delete=models.SET_NULL)
    measurement_date = models.DateField(null=True, blank=True)
    description = models.TextField(blank=True)
    tags = tm.TagField(to=Tag)
    creation_datetime = models.DateTimeField(auto_now_add=True, null=True)
    modification_datetime = models.DateTimeField(auto_now=True, null=True)

    #
    # Fields related to raw data
    #
    datafile = models.FileField(max_length=250,
                                upload_to=topography_datafile_path,
                                blank=True)  # currently upload_to not used in forms
    datafile_format = models.CharField(max_length=MAX_LENGTH_DATAFILE_FORMAT,
                                       null=True, default=None, blank=True)
    channel_names = models.JSONField(default=list)
    data_source = models.IntegerField(null=True)  # Channel index
    # Django documentation discourages the use of null=True on a CharField. I'll use it here
    # nevertheless, because I need this values as argument to a function where None has
    # a special meaning (autodetection of format). If I would use an empty string
    # as proposed in the docs, I would have to implement extra logic everywhere the field
    # 'datafile_format' is used.

    # All data is also stored in a 'squeezed' format for faster loading and processing
    # This is probably netCDF3. Scales and detrend has already been applied here.
    squeezed_datafile = models.FileField(
        max_length=260,
        upload_to=topography_squeezed_datafile_path,
        null=True)

    #
    # Fields with physical meta data
    #
    size_editable = models.BooleanField(default=False, editable=False)
    size_x = models.FloatField(null=True, validators=[MinValueValidator(0.0)])
    size_y = models.FloatField(null=True, validators=[MinValueValidator(0.0)])  # null for line scans

    unit_editable = models.BooleanField(default=False, editable=False)
    unit = models.TextField(choices=LENGTH_UNIT_CHOICES, null=True)

    height_scale_editable = models.BooleanField(default=False, editable=False)
    height_scale = models.FloatField(default=1)

    has_undefined_data = models.BooleanField(null=True, default=None)  # default is undefined
    fill_undefined_data_mode = models.TextField(choices=FILL_UNDEFINED_DATA_MODE_CHOICES,
                                                default=FILL_UNDEFINED_DATA_MODE_NOFILLING)

    detrend_mode = models.TextField(choices=DETREND_MODE_CHOICES, default='center')

    resolution_x = models.IntegerField(null=True, editable=False,
                                       validators=[MinValueValidator(0)])  # null for line scans
    resolution_y = models.IntegerField(null=True, editable=False,
                                       validators=[MinValueValidator(0)])  # null for line scans

    bandwidth_lower = models.FloatField(null=True, default=None, editable=False)  # in meters
    bandwidth_upper = models.FloatField(null=True, default=None, editable=False)  # in meters
    short_reliability_cutoff = models.FloatField(null=True, default=None, editable=False)

    is_periodic_editable = models.BooleanField(default=True, editable=False)
    is_periodic = models.BooleanField(default=False)

    #
    # Fields about instrument and its parameters
    #
    instrument_name = models.CharField(max_length=200, blank=True)
    instrument_type = models.TextField(choices=INSTRUMENT_TYPE_CHOICES, default=INSTRUMENT_TYPE_UNDEFINED)
    instrument_parameters = models.JSONField(default=dict)

    #
    # Other fields
    #
    thumbnail = models.ImageField(
        null=True,
        upload_to=topography_thumbnail_path)

    #
    # _refresh_dependent_data indicates whether caches (thumbnail, DZI) and analyses need to be refreshed after a call
    # to save()
    #
    _refresh_dependent_data = False

    # Changes in these fields trigger a refresh of the topography cache and of all analyses
    _significant_fields = {'size_x', 'size_y', 'unit', 'is_periodic', 'height_scale', 'fill_undefined_data_mode',
                           'detrend_mode', 'data_source', 'instrument_type'}  # + 'instrument_parameters'

    #
    # Methods
    #
    def save(self, *args, **kwargs):
        if self.creator is None:
            self.creator = self.surface.creator

        # Reset to no refresh
        self._refresh_dependent_data = False

        # Strategies to detect changes in significant fields:
        # https://stackoverflow.com/questions/1355150/when-saving-how-can-you-check-if-a-field-has-changed
        try:
            # Do not check for None in self.id as this breaks should we switch to UUIDs
            old_obj = Topography.objects.get(pk=self.pk)
        except self.DoesNotExist:
            pass  # Do nothing, we have just created a new topography
        else:
            # Check which fields actually changed
            changed_fields = [getattr(self, name) != getattr(old_obj, name)
                              for name in self._significant_fields]

            changed_fields = [name for name, changed in zip(self._significant_fields, changed_fields) if changed]

            # `instrument_parameters` is special as it can contain non-significant entries
            if (self._clean_instrument_parameters(self.instrument_parameters) !=
                    self._clean_instrument_parameters(old_obj.instrument_parameters)):
                changed_fields += ['instrument_parameters']

            # We need to refresh if any of the significant fields changed during this save
            self._refresh_dependent_data = any(changed_fields)

            if self._refresh_dependent_data:
                _log.debug(f'The following significant fields of topography {self.id} changed: ')
                for name in changed_fields:
                    _log.debug(f"{name}: was '{getattr(old_obj, name)}', is now '{getattr(self, name)}'")

        # Save to data base
        _log.debug('Saving model...')
        if self.id is None and (self.datafile is not None or self.squeezed_datafile is not None or
                                self.thumbnail is not None):
            # We don't have an `id` but are trying to save a model with a data file; this does not work because the
            # `storage_prefix`  contains the `id`. (The `id` only becomes available once the model instance has
            # been saved.) Note that this situation is only relevant for tests.
            datafile = self.datafile
            squeezed_datafile = self.squeezed_datafile
            thumbnail = self.thumbnail
            # Since we do not have an id yet, we cannot store the file since we don't know where to put it
            self.datafile = None
            self.squeezed_datafile = None
            self.thumbnail = None
            # Save to get an id
            super().save(*args, **kwargs)
            # Now we have an id, so we can now save the files
            self.datafile = datafile
            self.squeezed_datafile = squeezed_datafile
            self.thumbnail = thumbnail
            kwargs.update(dict(update_fields=['datafile', 'squeezed_datafile', 'thumbnail'],
                               force_insert=False, force_update=True))  # The next save must be an update

        # Check if we need to run the update task
        if self._refresh_dependent_data:
            run_task(self)

        # Save after run task, because run task may update the task state
        super().save(*args, **kwargs)

        # Reset to no refresh
        self._refresh_dependent_data = False

    def delete(self, *args, **kwargs):
        self._remove_files()
        super().delete(*args, **kwargs)

    def _remove_files(self):
        """Remove files associated with a topography instance before removal of the topography."""

        # ideally, we would reuse datafiles if possible, e.g. for
        # the example topographies. Currently I'm not sure how
        # to do it, because the file storage API always ensures to
        # have unique filenames for every new stored file.

        def delete_datafile(datafile_attr_name):
            """Delete datafile attached to the given attribute name."""
            try:
                datafile = getattr(self, datafile_attr_name)
                _log.info(f'Deleting {datafile.name}...')
                datafile.delete()
            except Exception as exc:
                _log.warning(f"Topography id {self.id}, attribute '{datafile_attr_name}': Cannot delete data file "
                             f"{self.name}', reason: {str(exc)}")

        datafile_path = self.datafile.name
        squeezed_datafile_path = self.squeezed_datafile.name
        thumbnail_path = self.thumbnail.name

        delete_datafile('datafile')
        if self.has_squeezed_datafile:
            delete_datafile('squeezed_datafile')
        if self.has_thumbnail:
            delete_datafile('thumbnail')

        # Delete everything else after idiot check: Make sure files are actually stored under the storage prefix.
        # Otherwise we abort deletion.
        if datafile_path is not None and not datafile_path.startswith(self.storage_prefix):
            _log.warning(f'Datafile is stored at location {datafile_path}, but storage prefix is '
                         f'{self.storage_prefix}. I will not attempt to delete everything at this prefix.')
            return
        if squeezed_datafile_path is not None and not squeezed_datafile_path.startswith(self.storage_prefix):
            _log.warning(f'Squeezed datafile is stored at location {squeezed_datafile_path}, but storage prefix is '
                         f'{self.storage_prefix}. I will not attempt to delete everything at this prefix.')
            return
        if thumbnail_path is not None and not thumbnail_path.startswith(self.storage_prefix):
            _log.warning(f'Thumbnail is stored at location {thumbnail_path}, but storage prefix is '
                         f'{self.storage_prefix}. I will not attempt to delete everything at this prefix.')
            return
        recursive_delete(self.storage_prefix)

    def __str__(self):
        return "Topography '{0}' from {1}".format(self.name, self.measurement_date)

    @property
    def attachments(self):
        if not hasattr(self, "fileparent"):
            return []
        return self.fileparent.get_valid_files()

    @property
    def label(self):
        """Return a string which can be used in the UI.
        """
        return self.name

    @property
    def has_squeezed_datafile(self):
        """If True, a squeezed data file can be retrieved via self.squeezed_datafile"""
        return bool(self.squeezed_datafile)

    @property
    def has_thumbnail(self):
        """If True, a thumbnail can be retrieved via self.thumbnail"""
        if not bool(self.thumbnail):
            # thumbnail is not set
            return False
        # check whether it is a valid file
        from PIL import Image
        try:
            image = Image.open(self.thumbnail)
            image.verify()
        except Exception as exc:
            _log.warning(f"Topography {self.id} has no thumbnail. Reason: {exc}")
            return False
        return True

    @property
    def has_dzi(self):
        """If True, this topography is expected to have dzi data.

        For 1D topography data this is always False.
        """
        return (self.size_y is not None) and dzi_exists(self._dzi_storage_prefix())

    @property
    def storage_prefix(self):
        """Return prefix used for storage.

        Looks like a relative path to a directory.
        If storage is on filesystem, the prefix should correspond
        to a real directory.
        """
        if self.id is None:
            raise RuntimeError('This `Topography` does not have an id yet; the storage prefix is not yet known.')
        return f"topographies/{self.id}"

    def related_surfaces(self):
        """Returns sequence of related surfaces.

        :return: True or False
        """
        return [self.surface]

    def get_absolute_url(self, request=None):
        """URL of API endpoint for this topography."""
        return reverse('manager:topography-api-detail', kwargs=dict(pk=self.pk),
                       request=request)

    def is_shared(self, with_user):
        """Returns True, if this topography is shared with a given user.

        Just returns whether the related surface is shared with the user
        or not.

        :param with_user: User to test
        :param allow_change: If True, only return True if topography can be changed by given user
        :return: True or False
        """
        return self.surface.is_shared(with_user)

    @staticmethod
    def _clean_instrument_parameters(params):
        cleaned_params = {}
        if params is None:
            return cleaned_params

        def _clean_value_unit_pair(r):
            cleaned_r = None
            if 'value' in r and 'unit' in r:
                # Value/unit pair is complete
                try:
                    cleaned_r = {
                        'value': float(r['value']),
                        'unit': r['unit']
                    }
                except KeyError:
                    # 'value' or 'unit' does not exist - should not happen
                    pass
                except TypeError:
                    # Value is None
                    pass
                except ValueError:
                    # Value cannot be converted to float
                    pass
            return cleaned_r

        # Check completeness of resolution parameters
        for key in ['resolution', 'tip_radius']:
            try:
                r = _clean_value_unit_pair(params[key])
            except KeyError:
                pass
            else:
                if r is not None:
                    cleaned_params[key] = r

        return cleaned_params

    @property
    def _instrument_info(self):
        # We need to idiot-check the parameters JSON so surface topography does not complain
        # Would it be better to use JSON Schema for this? Or should we simply have dedicated database fields?
        params = self._clean_instrument_parameters(self.instrument_parameters)

        # Build dictionary with instrument information from database... this may override data provided by the
        # topography reader
        return {
            'instrument': {
                'name': self.instrument_name,
                'type': self.instrument_type,
                'parameters': params,
            }
        }

    def _read(self, reader):
        """Construct kwargs for reading topography given channel information"""
        if not _IN_CELERY_WORKER_PROCESS and self.size_y is not None:
            _log.warning('You are requesting to load a (2D) topography and you are not within in a Celery worker '
                         'process. This operation is potentially slow and may require a lot of memory - do not use '
                         '`Topography.read` within the main Django server!')

        reader_kwargs = dict(channel_index=self.data_source,
                             periodic=self.is_periodic)

        channel = reader.channels[self.data_source]

        # Set size if physical size was not given in datafile
        # (see also  TopographyCreateWizard.get_form_initial)
        # Physical size is always a tuple or None.
        if channel.physical_sizes is None:
            if self.size_y is None:
                reader_kwargs['physical_sizes'] = self.size_x,
            else:
                reader_kwargs['physical_sizes'] = self.size_x, self.size_y

        if channel.height_scale_factor is None and self.height_scale:
            # Adjust height scale to value chosen by user
            reader_kwargs['height_scale_factor'] = self.height_scale

            # This is only possible and needed, if no height scale was given in the data file already.
            # So default is to use the factor from the file.

        # Set the unit, if not already given by file contents
        if channel.unit is None:
            reader_kwargs['unit'] = self.unit

        # Populate instrument information
        reader_kwargs['info'] = self._instrument_info

        # Eventually get topography from module "SurfaceTopography" using the given keywords
        topo = reader.topography(**reader_kwargs)
        if self.fill_undefined_data_mode != Topography.FILL_UNDEFINED_DATA_MODE_NOFILLING and topo.is_uniform:
            topo = topo.interpolate_undefined_data(self.fill_undefined_data_mode)
        return topo.detrend(detrend_mode=self.detrend_mode)

    def read(self, allow_squeezed=True, return_reader=False):
        """Return a SurfaceTopography.Topography/UniformLineScan/NonuniformLineScan instance.

        This instance is guaranteed to

        - have a 'unit' property
        - have a size: .physical_sizes
        - have been scaled and detrended with the saved parameters

        It has not necessarily a pipeline with all these steps
        and a 'detrend_mode` attribute.

        This is only always the case
        if allow_squeezed=False. In this case the returned instance
        was regenerated from the original file with additional steps
        applied.

        If allow_squeezed=True, the returned topography may be read
        from a cached file which scaling and detrending already applied.

        Parameters
        ----------
        allow_squeezed: bool
            If True (default), the instance is allowed to be generated
            from a squeezed datafile which is not the original datafile.
            This is often faster than the original file format.

        return_reader: bool
            If True, return a tuple containing the topography and the reader.
            (Default: False)
        """
        #
        # Try to get topography from cache if possible
        #
        toporeader = None
        topo = None
        if allow_squeezed and self.has_squeezed_datafile:
            if not _IN_CELERY_WORKER_PROCESS and self.size_y is not None:
                _log.warning(
                    'You are requesting to load a (2D) topography and you are not within in a Celery worker '
                    'process. This operation is potentially slow and may require a lot of memory - do not use '
                    '`Topography.read` within the main Django server!')

            # Okay, we can use the squeezed datafile, it's already there.
            toporeader = get_topography_reader(self.squeezed_datafile, format=SQUEEZED_DATAFILE_FORMAT)
            topo = toporeader.topography(info=self._instrument_info)
            # In the squeezed format, these things are already applied/included:
            # unit, scaling, detrending, physical sizes
            # so don't need to provide them to the .topography() method
            _log.info(f"Using squeezed datafile instead of original datafile for topography id {self.id}.")

        if topo is None:
            # Read raw file if squeezed file is unavailable
            toporeader = get_topography_reader(self.datafile, format=self.datafile_format)
            topo = self._read(toporeader)

        if return_reader:
            return topo, toporeader
        else:
            return topo

    topography = read  # Renaming this, mark `topography` as deprecated before v2

    def to_dict(self):
        """Create dictionary for export of metadata to json or yaml"""
        # FIXME!! This code should be moved to a separate serializer class
        result = {'name': self.name,
                  'datafile': {
                      'original': self.datafile.name,
                      'squeezed-netcdf': self.squeezed_datafile.name,
                  },
                  'data_source': self.data_source,
                  'has_undefined_data': self.has_undefined_data,
                  'fill_undefined_data_mode': self.fill_undefined_data_mode,
                  'detrend_mode': self.detrend_mode,
                  'is_periodic': self.is_periodic,
                  'creator': {'name': self.creator.name, 'orcid': self.creator.orcid_id},
                  'measurement_date': self.measurement_date,
                  'description': self.description,
                  'unit': self.unit,
                  'size': [self.size_x] if self.size_y is None else [self.size_x, self.size_y],
                  'tags': [t.name for t in self.tags.order_by('name')],
                  'instrument': {
                      'name': self.instrument_name,
                      'type': self.instrument_type,
                      'parameters': self.instrument_parameters,
                  }}
        if self.height_scale_editable:
            result['height_scale'] = self.height_scale
            # see GH 718

        return result

    def deepcopy(self, to_surface):
        """Creates a copy of this topography with all data files copied.

        Parameters
        ----------
        to_surface: Surface
            target surface

        Returns
        -------
        The copied topography.
        The reference to an instrument is not copied, it is always None.

        """

        copy = Topography.objects.get(pk=self.pk)
        copy.pk = None
        copy.task_id = None  # We need to indicate that no tasks have run
        copy.surface = to_surface

        # Set file names of derived data to None, otherwise they will be deleted and become unavailable to the
        # original topography
        copy.thumbnail = None
        copy.squeezed_datafile = None

        # Copy the actual data file
        with self.datafile.open(mode='rb') as datafile:
            copy.datafile = default_storage.save(self.datafile.name, File(datafile))

        copy.tags = self.tags.get_tag_list()

        # Recreate cache to recreate derived files
        _log.info(f"Creating cached properties of new {copy.get_subject_type()} {copy.id}...")
        run_task(copy)
        copy.save()  # run_task sets the initial task state to 'pe', so we need to save

        return copy

    def get_thumbnail(self, width=400, height=400, cmap=None, st_topo=None):
        """
        Make thumbnail image.

        Parameters
        ----------
        width : int, optional
            Maximum width of the thumbnail. (Default: 400)
        height : int, optional
            Maximum height of the thumbnail. (Default: 400)
        cmap : str or colormap, optional
            Color map for rendering the topography. (Default: None)

        Returns
        -------
        image : bytes-like
            Thumbnail image.
        """
        if st_topo is None:
            st_topo = self.read()  # SurfaceTopography instance (=st)
        image_file = io.BytesIO()
        if st_topo.dim == 1:
            dpi = 100
            fig, ax = matplotlib.pyplot.subplots(figsize=[width / dpi, height / dpi])
            x, y = st_topo.positions_and_heights()
            ax.plot(x, y, '-')
            ax.set_axis_off()
            fig.savefig(image_file, bbox_inches='tight', dpi=100, format='png')
            matplotlib.pyplot.close(fig)  # probably saves memory, see issue 898
        elif st_topo.dim == 2:
            # Compute thumbnail size (keeping aspect ratio)
            sx, sy = st_topo.physical_sizes
            width2 = int(sx * height / sy)
            height2 = int(sy * width / sx)
            if width2 <= width:
                width = width2
            else:
                height = height2

            # Get heights and rescale to interval 0, 1
            heights = st_topo.heights()
            mx, mn = heights.max(), heights.min()
            heights = (heights - mn) / (mx - mn)
            # Get color map
            cmap = matplotlib.pyplot.get_cmap(cmap)
            # Convert to image
            colors = (cmap(heights.T) * 255).astype(np.uint8)
            # Remove alpha channel before writing
            PIL.Image.fromarray(colors[:, :, :3]).resize((width, height)).save(image_file, format='png')
        else:
            raise RuntimeError(f"Don't know how to create thumbnail for topography of dimension {st_topo.dim}.")
        return image_file

    def _renew_thumbnail(self, st_topo=None):
        """Renews thumbnail.

        Returns
        -------
        None
        """
        if st_topo is None:
            st_topo = self.read()

        image_file = self.get_thumbnail(st_topo=st_topo)

        # Remove old thumbnail
        self.thumbnail.delete()

        # Save the contents of in-memory file in Django image field
        self.thumbnail.save('thumbnail.png',
                            ContentFile(image_file.getvalue()),
                            save=False)  # Do NOT trigger a model save

    def _dzi_storage_prefix(self):
        """Return prefix for storing DZI images."""
        return f'{self.storage_prefix}/dzi'

    def _renew_dzi(self, st_topo=None):
        """Renew deep zoom images.

        Returns
        -------
        None
        """
        if st_topo is None:
            st_topo = self.read()
        if self.size_y is not None:
            # This is a topography (map), we need to create a Deep Zoom Image
            make_dzi(st_topo, self._dzi_storage_prefix())

    def renew_thumbnail(self, none_on_error=True, st_topo=None):
        """Renew thumbnail field.

        Parameters
        ----------
        none_on_error: bool
            If True (default), sets thumbnail to None if there are any errors.
            If False, exceptions have to be caught outside.

        Returns
        -------
        None

        Raises
        ------
        ThumbnailGenerationException
        """
        try:
            self._renew_thumbnail(st_topo=st_topo)
        except Exception as exc:
            if none_on_error:
                self.thumbnail = None
                self.save()
                _log.warning(f"Problems while generating thumbnail for topography {self.id}: {exc}. "
                             "Saving <None> instead.")
                import traceback
                _log.warning(f"Traceback: {traceback.format_exc()}")
            else:
                raise ThumbnailGenerationException(self, str(exc)) from exc

    def renew_dzi(self, none_on_error=True, st_topo=None):
        """Renew deep zoom image files.

        Parameters
        ----------
        none_on_error: bool
            If True (default), do not raise an exception if there are any errors.
            If False, exceptions have to be caught outside.

        Returns
        -------
        None

        Raises
        ------
        DZIGenerationException
        """
        try:
            self._renew_dzi(st_topo=st_topo)
        except Exception as exc:
            if none_on_error:
                _log.warning(f"Problems while generating deep zoom images for topography {self.id}: {exc}.")
                import traceback
                _log.warning(f"Traceback: {traceback.format_exc()}")
            else:
                raise DZIGenerationException(self, str(exc)) from exc

    def renew_squeezed_datafile(self, st_topo=None):
        if st_topo is None:
            st_topo = self.read()
        with tempfile.NamedTemporaryFile() as tmp:
            # Write and upload NetCDF file
            st_topo.to_netcdf(tmp.name)
            # Delete old squeezed file
            self.squeezed_datafile.delete()
            # Upload new squeezed file
            dirname, basename = os.path.split(self.datafile.name)
            orig_stem, orig_ext = os.path.splitext(basename)
            squeezed_name = f'{orig_stem}-squeezed.nc'
            self.squeezed_datafile.save(squeezed_name,
                                        File(open(tmp.name, mode='rb')),
                                        save=False)  # Do NOT trigger a model save

    def renew_bandwidth_cache(self, st_topo=None):
        """Renew bandwidth cache.

        Cache bandwidth for bandwidth plot in database. Data is stored in units of meter.
        """
        if st_topo is None:
            st_topo = self.read()
        if st_topo.unit is not None:
            bandwidth_lower, bandwidth_upper = st_topo.bandwidth()
            fac = get_unit_conversion_factor(st_topo.unit, 'm')
            self.bandwidth_lower = fac * bandwidth_lower
            self.bandwidth_upper = fac * bandwidth_upper

            try:
                short_reliability_cutoff = st_topo.short_reliability_cutoff()  # Return float or None
            except UndefinedDataError:
                # Short reliability cutoff can only be computed on topographies without undefined data
                short_reliability_cutoff = None
            if short_reliability_cutoff is not None:
                short_reliability_cutoff *= fac
            self.short_reliability_cutoff = short_reliability_cutoff  # None is also saved here

    @property
    def is_metadata_complete(self):
        """Check whether we have all metadata to actually read the file"""
        return self.size_x is not None and self.unit is not None and self.height_scale is not None

    def notify_users_with_perms(self, verb, description):
        other_users = get_users_with_perms(self.surface).filter(~models.Q(id=self.creator.id))
        for u in other_users:
            notify.send(sender=self.creator, recipient=u, verb=verb, description=description)

    def renew_cache(self):
        """
        Inspect datafile and renew cached properties, in particular database entries on resolution, size etc. and the
        squeezed NetCDF representation of the data.
        """
        # First check if we have a datafile
        if not self.datafile:
            # No datafile; this may mean a datafile has been uploaded to S3
            file_path = topography_datafile_path(self, self.name)  # name and filename are identical at this point
            if not default_storage.exists(file_path):
                raise RuntimeError(f"Topography {self.id} does not appear to have a data file (expected at path "
                                   f"'{file_path}').")
            _log.info(f"Found newly uploaded file: {file_path}")
            # Data file exists; path the datafile field to point to the correct file
            self.datafile.name = file_path
            # Notify users that a new file has been uploaded
            self.notify_users_with_perms('create',
                                         f"User '{self.creator}' uploaded the measurement '{self.name}' to "
                                         f"digital surface twin '{self.surface.name}'.")

        # Check if this is the first time we are opening this file...
        populate_initial_metadata = self.data_source is None

        # Populate datafile information in the database.
        # (We never load the topography, so we don't know this until here.
        # Fields that are undefined are autodetected.)
        _log.info(f"Caching properties of topography {self.id}...")

        # Open topography file
        reader = get_topography_reader(self.datafile)
        self.datafile_format = reader.format()

        # Update channel names
        self.channel_names = [(channel.name, _get_unit(channel)) for channel in reader.channels]

        # Idiot check
        if len(self.channel_names) == 0:
            raise RuntimeError('Datafile could be opened, but it appears to contain no valid data.')

        # Check whether the user already selected a (valid) channel, if not set to default channel
        if self.data_source is None or self.data_source < 0 or self.data_source >= len(self.channel_names):
            self.data_source = reader.default_channel.index

        # Select channel
        channel = reader.channels[self.data_source]

        #
        # Look for necessary metadata. We override values in the database. This may be necessary if the underlying
        # reader changes (e.g. through bug fixes).
        #

        # Populate resolution information in the database
        if channel.dim == 1:
            self.resolution_x, = channel.nb_grid_pts
            self.resolution_y = None  # This indicates that this is a line scan
        elif channel.dim == 2:
            self.resolution_x, self.resolution_y = channel.nb_grid_pts
        else:
            raise NotImplementedError(f'Cannot handle topographies of dimension {channel.dim}.')

        # Populate size information in the database
        if channel.physical_sizes is None:
            # Data file *does not* provide size information; the user must provide it
            self.size_editable = True
        else:
            # Data file *does* provide size information; the user cannot override it
            self.size_editable = False
            # Reset size information here
            if channel.dim == 1:
                self.size_x, = channel.physical_sizes
                self.size_y = None
            elif channel.dim == 2:
                self.size_x, self.size_y = channel.physical_sizes
            else:
                raise NotImplementedError(f'Cannot handle topographies of dimension {channel.dim}.')

        # Populate unit information in the database
        if channel.unit is None:
            # Data file *does not* provide unit information; the user must provide it
            self.unit_editable = True
        else:
            # Data file *does* provide unit information; the user cannot override it
            self.unit_editable = False
            # Reset unit information here
            if isinstance(channel.unit, tuple):
                raise NotImplementedError(f"Data channel '{channel.name}' contains information that is not height.")
            self.unit = channel.unit

        # Populate height scale information in the database
        if channel.height_scale_factor is None:
            # Data file *does not* provide height scale information; the user must provide it
            self.height_scale_editable = True
        else:
            # Data file *does* provide height scale information; the user cannot override it
            self.height_scale_editable = False
            # Reset unit information here
            self.height_scale = channel.height_scale_factor

        # Populate information on periodicity
        if not channel.is_uniform:
            # This is a nonuniform line scan that does not support periodicity
            self.is_periodic_editable = False
            self.is_periodic = False
        elif self.is_periodic is None:
            # This is a uniform line scan or map, periodicity is supported
            self.is_periodic_editable = True
            self.is_periodic = channel.is_periodic

        #
        # We now look for optional metadata. Only import it from the file on first read, otherwise we may override
        # what the user has painfully adjusted when refreshing the cache.
        #

        if populate_initial_metadata:
            # Measurement time
            try:
                self.measurement_date = dateutil.parser.parse(channel.info['acquisition_time'])
            except:  # noqa: E722
                pass

            # Instrument name
            try:
                self.instrument_name = channel.info['instrument']['name']
            except:  # noqa: E722
                pass

            # Instrument parameters
            try:
                self.instrument_parameters = channel.info['instrument']['parameters']
                if 'tip_radius' in self.instrument_parameters:
                    self.instrument_type = self.INSTRUMENT_TYPE_CONTACT_BASED
                elif 'resolution' in self.instrument_parameters:
                    self.instrument_type = self.INSTRUMENT_TYPE_MICROSCOPE_BASED
            except:  # noqa: E722
                self.instrument_type = self.INSTRUMENT_TYPE_UNDEFINED

        # Read the file if metadata information is complete
        if self.is_metadata_complete:
            _log.info(f"Metadata of {self} is complete. Generating images.")
            st_topo = self._read(reader)

            # Check whether original data file has undefined data point and update database accordingly.
            # (`has_undefined_data` can be undefined if undetermined.)
            self.has_undefined_data = st_topo.has_undefined_data

            # Refresh other cached quantities
            self.renew_bandwidth_cache(st_topo=st_topo)
            self.renew_thumbnail(st_topo=st_topo)
            self.renew_dzi(st_topo=st_topo)
            self.renew_squeezed_datafile(st_topo=st_topo)

        # Save dataset
        self.save()

        # Send signal
        _log.debug(f'Sending `post_renew_cache` signal from {self}...')
        post_renew_cache.send(sender=Topography, instance=self)

    def get_undefined_data_status(self):
        """Get human-readable description about status of undefined data as string."""
        s = self.HAS_UNDEFINED_DATA_DESCRIPTION[self.has_undefined_data]
        if self.fill_undefined_data_mode == Topography.FILL_UNDEFINED_DATA_MODE_NOFILLING:
            s += ' No correction of undefined data is performed.'
        elif self.fill_undefined_data_mode == Topography.FILL_UNDEFINED_DATA_MODE_HARMONIC:
            s += ' Undefined/missing values are filled in with values obtained from a harmonic interpolation.'
        return s

    def task_worker(self):
        self.renew_cache()


class FileParent(models.Model):
    surface = models.OneToOneField(Surface, on_delete=models.CASCADE, null=True, blank=True)
    topography = models.OneToOneField(Topography, on_delete=models.CASCADE, null=True, blank=True)

    def get_owner(self) -> tuple[str, Surface | Topography]:
        for field in self._meta.fields:
            if field.is_relation and (fk := getattr(self, field.name)) is not None:
                return (field.name, fk)
        raise ValueError("Exactly one field has to be not null")

    def validate(self):
        """
        Checks the invariants of this Model.
        If any invariant is broken, a ValidationError is raised

        Invariants:
        - 1. `surface` or `topography` are `None`
        - 2. `surface` or `topography` are not `None`
        This results in a 'XOR' logic and exaclty one of the value fields has to hold a value
        """

        # Invariant 1
        if not (self.surface is None or self.topography is None):
            raise ValidationError("Either 'surface' or 'topography' must be None.")
        # Invariant 2
        if not (self.surface is not None or self.topography is not None):
            raise ValidationError("Either 'surface' or 'topography' must be not None.")

    def save(self, *args, **kwargs):
        self.validate()
        super().save(*args, **kwargs)

    def get_valid_files(self) -> models.QuerySet['FileManifest']:
        # NOTE: "files" is the reverse `related_name` for the relation to `FileManifest`
        return self.files.filter(upload_finished__isnull=False)

    def __str__(self) -> str:
        owner_type, owner_obj = self.get_owner()
        return f"FileParent : {owner_type} - {owner_obj}"


# The Flow for "direct file upload" is heavily inspired from here:
# https://www.hacksoft.io/blog/direct-to-s3-file-upload-with-django
class FileManifest(models.Model):
    FILE_KIND_CHOICES = [
        ("att", "Attachment"),
        ("raw", "Raw data file")
    ]

    file = models.FileField(
        upload_to=generate_upload_path,
        blank=True,
        null=True
    )

    file_name = models.CharField(max_length=255)
    file_type = models.CharField(max_length=255, blank=True, null=True)

    uploaded_by = models.ForeignKey(User, on_delete=models.CASCADE)

    parent = models.ForeignKey(FileParent, related_name="files", on_delete=models.CASCADE)
    kind = models.CharField(max_length=3, choices=FILE_KIND_CHOICES)

    upload_finished = models.DateTimeField(blank=True, null=True)
    created = models.DateTimeField(auto_now_add=True)
    updated = models.DateTimeField(auto_now=True)

    def __str__(self):
        return f"FileManifest:\n\tfile -> {self.file}\n\tparent -> {self.parent}\n\tkind -> {self.kind}"

    def delete(self, *args, **kwargs):
        self.file.delete(save=False)
        return super().delete(*args, **kwargs)

    @property
    def is_valid(self):
        return bool(self.upload_finished)

    @property
    def url(self):
        return self.file.url<|MERGE_RESOLUTION|>--- conflicted
+++ resolved
@@ -35,9 +35,6 @@
 from ..taskapp.models import TaskStateModel
 from ..taskapp.utils import run_task
 from ..users.models import User
-<<<<<<< HEAD
-from .utils import api_to_guardian, dzi_exists, get_topography_reader, guardian_to_api, make_dzi, recursive_delete, surfaces_for_user
-=======
 from .utils import (
     api_to_guardian,
     dzi_exists,
@@ -47,7 +44,6 @@
     make_dzi,
     recursive_delete
 )
->>>>>>> b1d6606a
 
 _log = logging.getLogger(__name__)
 _ureg = pint.UnitRegistry()
@@ -291,9 +287,6 @@
     @property
     def label(self):
         return str(self)
-<<<<<<< HEAD
-    
-=======
 
     @property
     def attachments(self):
@@ -301,7 +294,6 @@
             return []
         return self.fileparent.get_valid_files()
 
->>>>>>> b1d6606a
     def related_surfaces(self):
         return [self]
 
