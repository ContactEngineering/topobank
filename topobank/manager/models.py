"""
Basic models for the web app for handling topography data.
"""
from django.db import models
from django.shortcuts import reverse
from django.utils import timezone
from django.conf import settings
from django.core.cache import cache
from django.core.files.storage import default_storage
from django.core.files import File
from django.core.files.base import ContentFile
from django.contrib.contenttypes.fields import GenericRelation
from django.contrib.contenttypes.models import ContentType

from guardian.shortcuts import assign_perm, remove_perm, get_users_with_perms
import tagulous.models as tm

import numpy as np
import math
import logging
import io
import tempfile
import os.path

from bokeh.models import DataRange1d, LinearColorMapper, ColorBar, FuncTickFormatter
from bokeh.plotting import figure
from bokeh.io.export import get_screenshot_as_png

from ..plots import configure_plot
from .utils import get_topography_reader, get_firefox_webdriver

from topobank.users.models import User
from topobank.publication.models import Publication
from topobank.users.utils import get_default_group
from topobank.analysis.models import Analysis
from topobank.analysis.utils import renew_analyses_for_subject
from topobank.manager.utils import make_dzi

_log = logging.getLogger(__name__)

MAX_LENGTH_DATAFILE_FORMAT = 15  # some more characters than currently needed, we may have sub formats in future
MAX_NUM_POINTS_FOR_SYMBOLS_IN_LINE_SCAN_PLOT = 100
SQUEEZED_DATAFILE_FORMAT = 'nc'


def user_directory_path(instance, filename):
    # file will be uploaded to MEDIA_ROOT/user_<id>/<filename>
    return 'topographies/user_{0}/{1}'.format(instance.surface.creator.id, filename)


class PublicationException(Exception):
    pass


class AlreadyPublishedException(PublicationException):
    pass


class NewPublicationTooFastException(PublicationException):
    def __init__(self, latest_publication, wait_seconds):
        self._latest_pub = latest_publication
        self._wait_seconds = wait_seconds

    def __str__(self):
        s = f"Latest publication for this surface is from {self._latest_pub.datetime}. "
        s += f"Please wait {self._wait_seconds} more seconds before publishing again."
        return s


class LoadTopographyException(Exception):
    pass


class PlotTopographyException(Exception):
    pass


class ThumbnailGenerationException(Exception):
    pass


class TagModel(tm.TagTreeModel):
    """This is the common tag model for surfaces and topographies.
    """

    class TagMeta:
        force_lowercase = True
        # not needed yet
        # autocomplete_view = 'manager:autocomplete-tags'


class PublishedSurfaceManager(models.Manager):
    """Manager which works on published surfaces."""

    def get_queryset(self):
        return super().get_queryset().exclude(publication__isnull=True)


class UnpublishedSurfaceManager(models.Manager):
    """Manager which works on unpublished surfaces."""

    def get_queryset(self):
        return super().get_queryset().filter(publication__isnull=True)


class SubjectMixin:
    """Extra methods common to all instances which can be subject to an analysis.
    """

    # This is needed for objects to be able to serve as subjects
    #     for analysis, because some template code uses this.
    # Probably this could be made faster by caching the result.
    # Not sure whether this should be done at compile time.
    @classmethod
    def get_content_type(cls):
        """Returns ContentType for own class."""
        return ContentType.objects.get_for_model(cls)

    def is_shared(self, with_user, allow_change=False):
        """Returns True, if this subject is shared with a given user.

        Always returns True if user is the creator of the related surface.

        :param with_user: User to test
        :param allow_change: If True, only return True if surface can be changed by given user
        :return: True or False
        """
        raise NotImplementedError()


class Surface(models.Model, SubjectMixin):
    """Physical Surface.

    There can be many topographies (measurements) for one surface.
    """
    CATEGORY_CHOICES = [
        ('exp', 'Experimental data'),
        ('sim', 'Simulated data'),
        ('dum', 'Dummy data')
    ]

    LICENSE_CHOICES = [(k, settings.CC_LICENSE_INFOS[k]['option_name']) for k in ['cc0-1.0', 'ccby-4.0', 'ccbysa-4.0']]

    name = models.CharField(max_length=80)
    creator = models.ForeignKey(User, on_delete=models.CASCADE)
    description = models.TextField(blank=True)
    category = models.TextField(choices=CATEGORY_CHOICES, null=True, blank=False)  # TODO change in character field
    tags = tm.TagField(to=TagModel)
    analyses = GenericRelation(Analysis, related_query_name='surface',
                               content_type_field='subject_type',
                               object_id_field='subject_id')

    objects = models.Manager()
    published = PublishedSurfaceManager()
    unpublished = UnpublishedSurfaceManager()

    class Meta:
        ordering = ['name']
        permissions = (
            ('share_surface', 'Can share surface'),
            ('publish_surface', 'Can publish surface'),
        )

    def __str__(self):
        s = self.name
        if self.is_published:
            s += f" (version {self.publication.version})"
        return s

    @property
    def label(self):
        return str(self)

    def get_absolute_url(self):
        return reverse('manager:surface-detail', kwargs=dict(pk=self.pk))

    def num_topographies(self):
        return self.topography_set.count()

    def to_dict(self, request=None):
        """Create dictionary for export of metadata to json or yaml.

        Does not include topographies. They can be added like this:

         surface_dict = surface.to_dict()
         surface_dict['topographies'] = [t.to_dict() for t in surface.topography_set.order_by('name')]

        Parameters:
            request: HTTPRequest
                Needed for calculating publication URLs.
                If not given, only return relative publication URL.
        Returns:
            dict
        """
        d = {'name': self.name,
             'category': self.category,
             'creator': {'name': self.creator.name, 'orcid': self.creator.orcid_id},
             'description': self.description,
             'tags': [t.name for t in self.tags.order_by('name')],
             'is_published': self.is_published,
             }
        if self.is_published:
            d['publication'] = {
                'url': self.publication.get_full_url(request) if request else self.publication.get_absolute_url(),
                'license': self.publication.get_license_display(),
                'authors': self.publication.authors,
                'version': self.publication.version,
                'date': str(self.publication.datetime.date()),
            }
        return d

    def is_shared(self, with_user, allow_change=False):
        """Returns True, if this surface is shared with a given user.

        Always returns True if user is the creator.

        :param with_user: User to test
        :param allow_change: If True, only return True if surface can be changed by given user
        :return: True or False
        """
        result = with_user.has_perm('view_surface', self)
        if result and allow_change:
            result = with_user.has_perm('change_surface', self)
        return result

    def share(self, with_user, allow_change=False):
        """Share this surface with a given user.

        :param with_user: user to share with
        :param allow_change: if True, also allow changing the surface
        """
        assign_perm('view_surface', with_user, self)
        if allow_change:
            assign_perm('change_surface', with_user, self)

        #
        # Request all standard analyses to be available for that user
        #
        _log.info("After sharing surface %d with user %d, requesting all standard analyses..", self.id, with_user.id)
        from topobank.analysis.models import AnalysisFunction
        from topobank.analysis.utils import request_analysis
        analysis_funcs = AnalysisFunction.objects.all()
        for topo in self.topography_set.all():
            for af in analysis_funcs:
                request_analysis(with_user, af, topo)  # standard arguments

    def unshare(self, with_user):
        """Remove share on this surface for given user.

        If the user has no permissions, nothing happens.

        :param with_user: User to remove share from
        """
        for perm in ['view_surface', 'change_surface']:
            if with_user.has_perm(perm, self):
                remove_perm(perm, with_user, self)

    def deepcopy(self):
        """Creates a copy of this surface with all topographies and meta data.

        The database entries for this surface and all related
        topographies are copied, therefore all meta data.
        All files will be copied.

        References to instruments will not be copied.

        The automated analyses will be triggered for this new surface.

        Returns
        -------
        The copy of the surface.

        """
        # Copy of the surface entry
        # (see https://docs.djangoproject.com/en/2.2/topics/db/queries/#copying-model-instances)

        copy = Surface.objects.get(pk=self.pk)
        copy.pk = None
        copy.tags = self.tags.get_tag_list()
        copy.save()

        for topo in self.topography_set.all():
            new_topo = topo.deepcopy(copy)
            # we pass the surface here because there is a constraint that (surface_id + topography name)
            # must be unique, i.e. a surface should never have two topographies of the same name,
            # so we can't set the new surface as the second step
        copy.renew_analyses()

        _log.info("Created deepcopy of surface %s -> surface %s", self.pk, copy.pk)
        return copy

    def set_publication_permissions(self):
        """Sets all permissions as needed for publication.

        - removes edit, share and delete permission from everyone
        - add read permission for everyone
        """
        # Remove edit, share and delete permission from everyone
        users = get_users_with_perms(self)
        for u in users:
            for perm in ['publish_surface', 'share_surface', 'change_surface', 'delete_surface']:
                remove_perm(perm, u, self)

        # Add read permission for everyone
        assign_perm('view_surface', get_default_group(), self)

        from guardian.shortcuts import get_perms
        # TODO for unknown reasons, when not in Docker, the published surfaces are still changeable
        # Here "remove_perm" does not work. We do not allow this. See GH 704.
        if 'change_surface' in get_perms(self.creator, self):
            raise PublicationException("Withdrawing permissions for publication did not work!")

    def publish(self, license, authors):
        """Publish surface.

        An immutable copy is created along with a publication entry.
        The latter is returned.

        Parameters
        ----------
        license: str
            One of the keys of LICENSE_CHOICES
        authors: str
            Comma-separated string of author names;

        Returns
        -------
        Publication
        """
        if self.is_published:
            raise AlreadyPublishedException()

        latest_publication = Publication.objects.filter(original_surface=self).order_by('version').last()
        #
        # We limit the publication rate
        #
        min_seconds = settings.MIN_SECONDS_BETWEEN_SAME_SURFACE_PUBLICATIONS
        if latest_publication and (min_seconds is not None):
            delta_since_last_pub = timezone.now() - latest_publication.datetime
            delta_secs = delta_since_last_pub.total_seconds()
            if delta_secs < min_seconds:
                raise NewPublicationTooFastException(latest_publication, math.ceil(min_seconds - delta_secs))

        #
        # Create a copy of this surface
        #
        copy = self.deepcopy()

        try:
            copy.set_publication_permissions()
        except PublicationException as exc:
            # see GH 704
            _log.error(f"Could not set permission for copied surface to publish .. deleting copy of surface {self.pk}.")
            copy.delete()
            raise

        #
        # Create publication
        #
        if latest_publication:
            version = latest_publication.version + 1
        else:
            version = 1

        pub = Publication.objects.create(surface=copy, original_surface=self,
                                         authors=authors,
                                         license=license,
                                         version=version,
                                         publisher=self.creator,
                                         publisher_orcid_id=self.creator.orcid_id)

        _log.info(f"Published surface {self.name} (id: {self.id}) " + \
                  f"with license {license}, version {version}, authors '{authors}'")
        _log.info(f"URL of publication: {pub.get_absolute_url()}")

        return pub

    @property
    def is_published(self):
        """Returns True, if a publication for this surface exists.
        """
        return hasattr(self, 'publication')  # checks whether the related object surface.publication exists

    def renew_analyses(self, include_topographies=True):
        """Renew analyses related to this surface.

        This includes analyses
        - with any of its topographies as subject  (if also_topographies=True)
        - with this surfaces as subject
        This is done in that order.
        """
        if include_topographies:
            _log.info("Regenerating analyses of topographies of surface %d..", self.pk)
            for topo in self.topography_set.all():
                topo.renew_analyses()
        _log.info("Regenerating analyses directly related to surface %d..", self.pk)
        renew_analyses_for_subject(self)


class Topography(models.Model, SubjectMixin):
    """Topography Measurement of a Surface.
    """

    # TODO After upgrade to Django 2.2, use constraints: https://docs.djangoproject.com/en/2.2/ref/models/constraints/
    class Meta:
        ordering = ['measurement_date', 'pk']
        unique_together = (('surface', 'name'),)

    LENGTH_UNIT_CHOICES = [
        ('km', 'kilometers'),
        ('m', 'meters'),
        ('mm', 'millimeters'),
        ('µm', 'micrometers'),
        ('nm', 'nanometers'),
        ('Å', 'angstrom'),
    ]

    HAS_UNDEFINED_DATA_DESCRIPTION = {
        None: 'contact.engineering could not (yet) determine if this topography has undefined data points.',
        True: 'The dataset has undefined/missing data points.',
        False: 'No undefined/missing data found.'
    }

    FILL_UNDEFINED_DATA_MODE_NOFILLING = 'do-not-fill'
    FILL_UNDEFINED_DATA_MODE_HARMONIC = 'harmonic'

    FILL_UNDEFINED_DATA_MODE_CHOICES = [
        (FILL_UNDEFINED_DATA_MODE_NOFILLING, 'Do not fill undefined data points'),
        (FILL_UNDEFINED_DATA_MODE_HARMONIC, 'Interpolate undefined data points with harmonic functions'),
    ]

    DETREND_MODE_CHOICES = [
        ('center', 'No detrending, but subtract mean height'),
        ('height', 'Remove tilt'),
        ('curvature', 'Remove curvature and tilt'),
    ]

    INSTRUMENT_TYPE_UNDEFINED = 'undefined'
    INSTRUMENT_TYPE_MICROSCOPE_BASED = 'microscope-based'
    INSTRUMENT_TYPE_CONTACT_BASED = 'contact-based'

    INSTRUMENT_TYPE_CHOICES = [
        (INSTRUMENT_TYPE_UNDEFINED, 'Instrument of unknown type - all data considered as reliable'),
        (INSTRUMENT_TYPE_MICROSCOPE_BASED, 'Microscope-based instrument with known resolution'),
        (INSTRUMENT_TYPE_CONTACT_BASED, 'Contact-based instrument with known tip radius'),
    ]

    verbose_name = 'measurement'
    verbose_name_plural = 'measurements'

    #
    # Descriptive fields
    #
    surface = models.ForeignKey('Surface', on_delete=models.CASCADE)
    name = models.CharField(max_length=80)
    creator = models.ForeignKey(User, null=True, on_delete=models.SET_NULL)
    measurement_date = models.DateField()
    description = models.TextField(blank=True)
    tags = tm.TagField(to=TagModel)
    analyses = GenericRelation(Analysis, related_query_name='topography',
                               content_type_field='subject_type',
                               object_id_field='subject_id')

    #
    # Fields related to raw data
    #
    datafile = models.FileField(max_length=250, upload_to=user_directory_path)  # currently upload_to not used in forms
    datafile_format = models.CharField(max_length=MAX_LENGTH_DATAFILE_FORMAT,
                                       null=True, default=None, blank=True)
    data_source = models.IntegerField()
    # Django documentation discourages the use of null=True on a CharField. I'll use it here
    # nevertheless, because I need this values as argument to a function where None has
    # a special meaning (autodetection of format). If I would use an empty string
    # as proposed in the docs, I would have to implement extra logic everywhere the field
    # 'datafile_format' is used.

    # All data is also stored in a 'squeezed' format for faster loading and processing
    # This is probably netCDF3. Scales and detrend has already been applied here.
    squeezed_datafile = models.FileField(max_length=260, upload_to=user_directory_path, null=True)

    #
    # Fields with physical meta data
    #
    size_editable = models.BooleanField(default=False)
    size_x = models.FloatField()
    size_y = models.FloatField(null=True)  # null for line scans

    unit_editable = models.BooleanField(default=False)
    unit = models.TextField(choices=LENGTH_UNIT_CHOICES)

    height_scale_editable = models.BooleanField(default=False)
    height_scale = models.FloatField(default=1)

    has_undefined_data = models.BooleanField(null=True, default=None)  # default is undefined
    fill_undefined_data_mode = models.TextField(choices=FILL_UNDEFINED_DATA_MODE_CHOICES,
                                                default=FILL_UNDEFINED_DATA_MODE_NOFILLING)

    detrend_mode = models.TextField(choices=DETREND_MODE_CHOICES, default='center')

    resolution_x = models.IntegerField(null=True)  # null for line scans TODO really?
    resolution_y = models.IntegerField(null=True)  # null for line scans

    is_periodic = models.BooleanField(default=False)

    #
    # Fields about instrument and its parameters
    #
    instrument_name = models.CharField(max_length=200, blank=True)
    instrument_type = models.TextField(choices=INSTRUMENT_TYPE_CHOICES, default=INSTRUMENT_TYPE_UNDEFINED)
    instrument_parameters = models.JSONField(default=dict, blank=True)

    #
    # Other fields
    #
    thumbnail = models.ImageField(null=True, upload_to=user_directory_path)

    #
    # Methods
    #
    def __str__(self):
        return "Topography '{0}' from {1}".format(self.name, self.measurement_date)

    @property
    def label(self):
        """Return a string which can be used in the UI.
        """
        return self.name

    @property
    def has_squeezed_datafile(self):
        """If True, a squeezed data file can be retrieved via self.squeezed_datafile"""
        return bool(self.squeezed_datafile)

    @property
    def has_thumbnail(self):
        """If True, a thumbnail can be retrieved via self.thumbnail"""
        return bool(self.thumbnail)

    def get_absolute_url(self):
        """URL of detail page for this topography."""
        return reverse('manager:topography-detail', kwargs=dict(pk=self.pk))

    def cache_key(self):
        """Used for caching topographies avoiding reading datafiles again when interpreted in the same way"""
        return f"topography-{self.id}-channel-{self.data_source}"

    def is_shared(self, with_user, allow_change=False):
        """Returns True, if this topography is shared with a given user.

        Just returns whether the related surface is shared with the user
        or not.

        :param with_user: User to test
        :param allow_change: If True, only return True if topography can be changed by given user
        :return: True or False
        """
        return self.surface.is_shared(with_user, allow_change=allow_change)

    def topography(self, allow_cache=True, allow_squeezed=True):
        """Return a SurfaceTopography.Topography/UniformLineScan/NonuniformLineScan instance.

        This instance is guaranteed to

        - have a 'unit' property
        - have a size: .physical_sizes
        - have been scaled and detrended with the saved parameters

        It has not necessarily a pipeline with all these steps
        and a 'detrend_mode` attribute.

        This is only always the case
        if allow_squeezed=False. In this case the returned instance
        was regenerated from the original file with additional steps
        applied.

        If allow_squeezed=True, the returned topography may be read
        from a cached file which scaling and detrending already applied.

        Parameters
        ----------
        allow_cache: bool
            If True (default), the instance is allowed to get the
            topography from cache if available. If not, the topography
            in cache is rewritten.

        allow_squeezed: bool
            If True (default), the instance is allowed to be generated
            from a squeezed datafile which is not the original datafile.
            This is often faster then the original file format.
        """
        cache_key = self.cache_key()

        #
        # Try to get topography from cache if possible
        #
        topo = cache.get(cache_key) if allow_cache else None
        if topo is None:
            # Build dictionary with instrument information from database... this may override data provided by the
            # topography reader
            info = {
                'instrument': {
                    'name': self.instrument_name,
                    'type': self.instrument_type,
                    'parameters': self.instrument_parameters,
                }
            }

            if allow_squeezed:
                try:
                    # If we are allowed to use a squeezed version, create one if not already happened
                    # (also needed for downloads/analyses, so this is saved in the database)
                    if not self.has_squeezed_datafile:
                        from topobank.taskapp.tasks import renew_squeezed_datafile
                        renew_squeezed_datafile.delay(self.id)
                        # this is now done in background, we load the original files instead for minimal delay
                    else:
                        #
                        # Okay, we can use the squeezed datafile, it's already there.
                        #
                        toporeader = get_topography_reader(self.squeezed_datafile, format=SQUEEZED_DATAFILE_FORMAT)
                        topo = toporeader.topography(info=info)
                        # In the squeezed format, these things are already applied/included:
                        # unit, scaling, detrending, physical sizes
                        # so don't need to provide them to the .topography() method
                        _log.info(f"Using squeezed datafile instead of original datafile for topography id {self.id}.")
                except Exception as exc:
                    _log.error(f"Could not create squeezed datafile for topography with id {self.id}. "
                               "Using original file instead.")
                    topo = None

            if topo is None:
                toporeader = get_topography_reader(self.datafile, format=self.datafile_format)
                topography_kwargs = dict(channel_index=self.data_source,
                                         periodic=self.is_periodic,
                                         info=info)

                # Set size if physical size was not given in datafile
                # (see also  TopographyCreateWizard.get_form_initial)
                # Physical size is always a tuple or None.
                channel_dict = toporeader.channels[self.data_source]
                channel_physical_sizes = channel_dict.physical_sizes
                physical_sizes_is_None = channel_physical_sizes is None \
                                         or (channel_physical_sizes == (None,)) \
                                         or (channel_physical_sizes == (None, None))
                # workaround, see GH 299 in Pyco

                if physical_sizes_is_None:
                    if self.size_y is None:
                        topography_kwargs['physical_sizes'] = self.size_x,
                    else:
                        topography_kwargs['physical_sizes'] = self.size_x, self.size_y

                if self.height_scale_editable:
                    # Adjust height scale to value chosen by user
                    topography_kwargs['height_scale_factor'] = self.height_scale

                    # This is only possible and needed, if no height scale was
                    # given in the data file already.
                    # So default is to use the factor from the file.

                #
                # Set the unit, if not already given by file contents
                #
                channel_unit = channel_dict.unit
                if not channel_unit and self.unit:
                    topography_kwargs['unit'] = self.unit

                # Eventually get topography from module "SurfaceTopography" using the given keywords
                topo = toporeader.topography(**topography_kwargs)
                if self.fill_undefined_data_mode != Topography.FILL_UNDEFINED_DATA_MODE_NOFILLING:
                    topo = topo.interpolate_undefined_data(self.fill_undefined_data_mode)
                topo = topo.detrend(detrend_mode=self.detrend_mode)

            cache.set(cache_key, topo)
            # be sure to invalidate the cache key if topography is saved again -> signals.py

        else:
            _log.info(f"Using topography from cache for id {self.id}.")

        return topo

    def renew_analyses(self):
        """Submit all analysis for this topography."""
        renew_analyses_for_subject(self)

    def to_dict(self):
        """Create dictionary for export of metadata to json or yaml"""
        result = {'name': self.name,
                  'datafile': {
                      'original': self.datafile.name,
                      'squeezed-netcdf': self.squeezed_datafile.name,
                  },
                  'data_source': self.data_source,
                  'has_undefined_data': self.has_undefined_data,
                  'fill_undefined_data_mode': self.fill_undefined_data_mode,
                  'detrend_mode': self.detrend_mode,
                  'is_periodic': self.is_periodic,
                  'creator': {'name': self.creator.name, 'orcid': self.creator.orcid_id},
                  'measurement_date': self.measurement_date,
                  'description': self.description,
                  'unit': self.unit,
                  'size': [self.size_x] if self.size_y is None else [self.size_x, self.size_y],
                  'tags': [t.name for t in self.tags.order_by('name')],
                  'instrument': {
                      'name': self.instrument_name,
                      'type': self.instrument_type,
                      'parameters': self.instrument_parameters,
                  }}
        if self.height_scale_editable:
            result['height_scale'] = self.height_scale
            # see GH 718

        return result

    def deepcopy(self, to_surface):
        """Creates a copy of this topography with all data files copied.

        Parameters
        ----------
        to_surface: Surface
            target surface

        Returns
        -------
        The copied topography.
        The reference to an instrument is not copied, it is always None.

        """

        copy = Topography.objects.get(pk=self.pk)
        copy.pk = None
        copy.surface = to_surface

        with self.datafile.open(mode='rb') as datafile:
            copy.datafile = default_storage.save(self.datafile.name, File(datafile))

        copy.tags = self.tags.get_tag_list()
        copy.save()

        return copy

    def get_plot(self, thumbnail=False):
        """Return bokeh plot.

        Parameters
        ----------
        thumbnail
            boolean, if True, return a reduced plot suitable for a thumbnail

        Returns
        -------

        """
        try:
            st_topo = self.topography()  # SurfaceTopography instance (=st)
        except Exception as exc:
            raise LoadTopographyException("Can't load topography.") from exc

        if st_topo.dim == 1:
            try:
                return self._get_1d_plot(st_topo, reduced=thumbnail)
            except Exception as exc:
                raise PlotTopographyException("Error generating 1D plot for topography.") from exc
        elif st_topo.dim == 2:
            try:
                return self._get_2d_plot(st_topo, reduced=thumbnail)
            except Exception as exc:
                raise PlotTopographyException("Error generating 2D plot for topography.") from exc
        else:
            raise PlotTopographyException("Can only plot 1D or 2D topographies, this has {} dimensions.".format(
                st_topo.dim
            ))

    def _get_1d_plot(self, st_topo, reduced=False):
        """Calculate 1D line plot of topography (line scan).

        :param st_topo: SurfaceTopography.Topography instance
        :return: bokeh plot
        """
        x, y = st_topo.positions_and_heights()

        x_range = DataRange1d(bounds='auto')
        y_range = DataRange1d(bounds='auto')

        TOOLTIPS = """
            <style>
                .bk-tooltip>div:not(:first-child) {{display:none;}}
                td.tooltip-varname {{ text-align:right; font-weight: bold}}
            </style>

            <table>
              <tr>
                <td class="tooltip-varname">x</td>
                <td>:</td>
                <td>@x {}</td>
              </tr>
              <tr>
                <td class="tooltip-varname">height</td>
                <td>:</td>
                <td >@y {}</td>
              </tr>
            </table>
        """.format(self.unit, self.unit)

        if reduced:
            toolbar_location = None
        else:
            toolbar_location = 'above'

        plot = figure(x_range=x_range, y_range=y_range,
                      x_axis_label=f'x ({self.unit})',
                      y_axis_label=f'height ({self.unit})',
                      tooltips=TOOLTIPS,
                      toolbar_location=toolbar_location)

        show_symbols = y.shape[0] <= MAX_NUM_POINTS_FOR_SYMBOLS_IN_LINE_SCAN_PLOT

        if reduced:
            line_kwargs = dict(line_width=3)
        else:
            line_kwargs = dict()

        plot.line(x, y, **line_kwargs)
        if show_symbols:
            plot.circle(x, y)

        configure_plot(plot)
        if reduced:
            plot.xaxis.visible = False
            plot.yaxis.visible = False
            plot.grid.visible = False

        # see js function "format_exponential()" in project.js file
        plot.xaxis.formatter = FuncTickFormatter(code="return format_exponential(tick);")
        plot.yaxis.formatter = FuncTickFormatter(code="return format_exponential(tick);")

        plot.toolbar.logo = None

        return plot

    def _get_2d_plot(self, st_topo, reduced=False):
        """Calculate 2D image plot of topography.

        :param st_topo: SurfaceTopography.Topography instance
        :return: bokeh plot
        """
        heights = st_topo.heights()

        topo_size = st_topo.physical_sizes
        # x_range = DataRange1d(start=0, end=topo_size[0], bounds='auto')
        # y_range = DataRange1d(start=0, end=topo_size[1], bounds='auto')
        x_range = DataRange1d(start=0, end=topo_size[0], bounds='auto', range_padding=5)
        y_range = DataRange1d(start=topo_size[1], end=0, flipped=True, range_padding=5)

        color_mapper = LinearColorMapper(palette="Viridis256", low=heights.min(), high=heights.max())

        TOOLTIPS = [
            ("Position x", "$x " + self.unit),
            ("Position y", "$y " + self.unit),
            ("Height", "@image " + self.unit),
        ]
        colorbar_width = 50

        aspect_ratio = topo_size[0] / topo_size[1]
        frame_height = 500
        frame_width = int(frame_height * aspect_ratio)

        if frame_width > 1200:  # rule of thumb, scale down if too wide
            frame_width = 1200
            frame_height = int(frame_width / aspect_ratio)

        if reduced:
            toolbar_location = None
        else:
            toolbar_location = 'above'

        plot = figure(x_range=x_range,
                      y_range=y_range,
                      frame_width=frame_width,
                      frame_height=frame_height,
                      # sizing_mode='scale_both',
                      # aspect_ratio=aspect_ratio,
                      match_aspect=True,
                      x_axis_label=f'x ({self.unit})',
                      y_axis_label=f'y ({self.unit})',
                      # tools=[PanTool(),BoxZoomTool(match_aspect=True), "save", "reset"],
                      tooltips=TOOLTIPS,
                      toolbar_location=toolbar_location)

        configure_plot(plot)
        if reduced:
            plot.xaxis.visible = None
            plot.yaxis.visible = None

        # we need to rotate the height data in order to be compatible with image in Gwyddion
        plot.image([np.rot90(heights)], x=0, y=topo_size[1],
                   dw=topo_size[0], dh=topo_size[1], color_mapper=color_mapper)
        # the anchor point of (0,topo_size[1]) is needed because the y range is flipped
        # in order to have the origin in upper left like in Gwyddion

        plot.toolbar.logo = None

        if not reduced:
            colorbar = ColorBar(color_mapper=color_mapper,
                                label_standoff=12,
                                location=(0, 0),
                                width=colorbar_width,
                                formatter=FuncTickFormatter(code="return format_exponential(tick);"),
                                title=f"height ({self.unit})")
            plot.add_layout(colorbar, 'right')

        return plot

    def _renew_images(self, driver=None):
        """Renew thumbnail and deep zoom images.

        Parameters
        ----------
        driver
            selenium webdriver instance, if not given
            a firefox instance is created using
            `utils.get_firefox_webdriver()`
        Returns
        -------
        None
        """

        plot = self.get_plot(thumbnail=True)

        #
        # Create a plot and save a thumbnail image in in-memory file
        #
        generate_driver = not driver
        if generate_driver:
            driver = get_firefox_webdriver()

        image = get_screenshot_as_png(plot, driver=driver)

        thumbnail_height = 400
        thumbnail_width = int(image.size[0] * thumbnail_height / image.size[1])
        image.thumbnail((thumbnail_width, thumbnail_height))
        image_file = io.BytesIO()
        image.save(image_file, 'PNG')

        #
        # Remove old thumbnail
        #
        self.thumbnail.delete()

        #
        # Save the contents of in-memory file in Django image field
        #
        self.thumbnail.save(
            f'{self.id}/thumbnail.png',
            ContentFile(image_file.getvalue()),
        )

        if generate_driver:
            driver.close()  # important to free memory

        if self.size_y is not None:
            # This is a topography (map), we need to create a Deep Zoom Image
            make_dzi(self.topography(), user_directory_path(self, f'{self.id}/dzi'))

    def renew_images(self, driver=None, none_on_error=True):
        """Renew thumbnail field.

        Parameters
        ----------
        driver
            selenium webdriver instance, if not given
            a firefox instance is created using
            `utils.get_firefox_webdriver()`
        none_on_error: bool
            If True (default), sets thumbnail to None if there are any errors.
            If False, exceptions have to be caught outside.

        Returns
        -------
        None

        Raises
        ------
        ThumbnailGenerationException
        """
        try:
            self._renew_images(driver=driver)
        except Exception as exc:
            if none_on_error:
                self.thumbnail = None
                self.save()
                _log.warning(f"Problems while generating thumbnail for topography {self.id}: {exc}. "
                             "Saving <None> instead.")
            else:
                raise ThumbnailGenerationException from exc

    def renew_squeezed_datafile(self):
        """Renew squeezed datafile file."""
        _log.info(f"Renewing squeezed datafile for topography {self.id}..")
        with tempfile.NamedTemporaryFile() as tmp:
            # Reread topography from original file
            st_topo = self.topography(allow_cache=False, allow_squeezed=False)

            # Check whether original data file has undefined data point and update database accordingly.
            # (We never load the topography so we don't know this until here. `has_undefined_data` can be
            # undefined.)
            parent_topo = st_topo
            while hasattr(parent_topo, 'parent_topography'):
                parent_topo = parent_topo.parent_topography
            self.has_undefined_data = parent_topo.has_undefined_data
            if not self.has_undefined_data:
                self.fill_undefined_data_mode = Topography.FILL_UNDEFINED_DATA_MODE_NOFILLING

            # Write and upload NetCDF file
            st_topo.to_netcdf(tmp.name)
            # Delete old squeezed file
            self.squeezed_datafile.delete()
            # Upload new squeezed file
            dirname, basename = os.path.split(self.datafile.name)
            orig_stem, orig_ext = os.path.splitext(basename)
            squeezed_name = user_directory_path(self, f'{self.id}/{orig_stem}-squeezed.nc')
            self.squeezed_datafile = default_storage.save(squeezed_name, File(open(tmp.name, mode='rb')))
<<<<<<< HEAD
            self.save()
=======
            self.save()

    def get_undefined_data_status(self):
        """Get human-readable description about status of undefined data as string."""
        s = self.HAS_UNDEFINED_DATA_DESCRIPTION[self.has_undefined_data]
        if self.fill_undefined_data_mode == Topography.FILL_UNDEFINED_DATA_MODE_NOFILLING:
            s += ' No correction of undefined data is performed.'
        elif self.fill_undefined_data_mode == Topography.FILL_UNDEFINED_DATA_MODE_HARMONIC:
            s += ' Undefined/missing values are filled in with values obtained from a harmonic interpolation.'
        return s
>>>>>>> 63ab8506
<|MERGE_RESOLUTION|>--- conflicted
+++ resolved
@@ -1020,9 +1020,6 @@
             orig_stem, orig_ext = os.path.splitext(basename)
             squeezed_name = user_directory_path(self, f'{self.id}/{orig_stem}-squeezed.nc')
             self.squeezed_datafile = default_storage.save(squeezed_name, File(open(tmp.name, mode='rb')))
-<<<<<<< HEAD
-            self.save()
-=======
             self.save()
 
     def get_undefined_data_status(self):
@@ -1032,5 +1029,4 @@
             s += ' No correction of undefined data is performed.'
         elif self.fill_undefined_data_mode == Topography.FILL_UNDEFINED_DATA_MODE_HARMONIC:
             s += ' Undefined/missing values are filled in with values obtained from a harmonic interpolation.'
-        return s
->>>>>>> 63ab8506
+        return s