--- conflicted
+++ resolved
@@ -9,12 +9,8 @@
 from ...properties.serializers import PropertiesField
 from ...supplib.serializers import StrictFieldMixin
 from ...taskapp.serializers import TaskStateModelSerializer
-<<<<<<< HEAD
-from ..models import Surface, Topography, ZipContainer
-=======
 from ..models import Surface, Topography
 from ..zip_model import ZipContainer
->>>>>>> e384c732
 
 
 class TopographyV2Serializer(StrictFieldMixin, TaskStateModelSerializer):
@@ -262,11 +258,8 @@
             # Self
             "url",
             "id",
-<<<<<<< HEAD
-=======
             # Auxiliary API endpoints
             "api",
->>>>>>> e384c732
             # Hyperlinked resources
             "manifest_url",
             "permissions_url",
@@ -302,9 +295,6 @@
         source="permissions",
         view_name="authorization:permission-set-v1-detail",
         queryset=Manifest.objects.all(),
-<<<<<<< HEAD
-    )
-=======
     )
 
     @extend_schema_field(
@@ -324,5 +314,4 @@
                 kwargs={"pk": obj.id},
                 request=request,
             )
-        }
->>>>>>> e384c732
+        }