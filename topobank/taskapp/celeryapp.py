import os

from celery import Celery
# from celery.schedules import crontab
from django.apps import AppConfig, apps
from django.conf import settings

if not settings.configured:
    # set the default Django settings module for the 'celery' program.
    os.environ.setdefault(
        "DJANGO_SETTINGS_MODULE", "topobank.settings.local"
    )  # pragma: no cover

app = Celery("topobank")


class CeleryAppConfig(AppConfig):
    name = "topobank.taskapp"
    verbose_name = "Celery Config"

    def ready(self):
        # Using a string here means the worker will not have to
        # pickle the object when using Windows.
        app.config_from_object("django.conf:settings", namespace="CELERY")
        installed_apps = [app_config.name for app_config in apps.get_app_configs()]
        app.autodiscover_tasks(lambda: installed_apps, force=True)

        #
        # I had problems using the celery signal 'on_after_configure'.
        # Also see here: https://github.com/celery/celery/issues/3589
        # Therefore I'm using an explicit configuration of the schedule instead
        # of using the decorator.
        #
<<<<<<< HEAD
        # app.conf.beat_schedule = {
        #     'save-landing-page-statistics': {
        #         'task': 'topobank.taskapp.tasks.save_landing_page_statistics',
        #         'schedule': crontab(hour='0', minute='0'),
        #     }
        # }
=======
        app.conf.beat_schedule = {
            "save-landing-page-statistics": {
                "task": "topobank.taskapp.tasks.save_landing_page_statistics",
                "schedule": crontab(hour="0", minute="0"),
            },
            "manager-periodic-cleanup": {
                "task": "topobank.manager.custodian.periodic_cleanup",
                "schedule": 12 * 3600,  # Twice a day
            },
            "analysis-periodic-cleanup": {
                "task": "topobank.analysis.custodian.periodic_cleanup",
                "schedule": 12 * 3600,  # Twice a day
            },
        }
>>>>>>> e384c732
<|MERGE_RESOLUTION|>--- conflicted
+++ resolved
@@ -31,14 +31,6 @@
         # Therefore I'm using an explicit configuration of the schedule instead
         # of using the decorator.
         #
-<<<<<<< HEAD
-        # app.conf.beat_schedule = {
-        #     'save-landing-page-statistics': {
-        #         'task': 'topobank.taskapp.tasks.save_landing_page_statistics',
-        #         'schedule': crontab(hour='0', minute='0'),
-        #     }
-        # }
-=======
         app.conf.beat_schedule = {
             "save-landing-page-statistics": {
                 "task": "topobank.taskapp.tasks.save_landing_page_statistics",
@@ -52,5 +44,4 @@
                 "task": "topobank.analysis.custodian.periodic_cleanup",
                 "schedule": 12 * 3600,  # Twice a day
             },
-        }
->>>>>>> e384c732
+        }