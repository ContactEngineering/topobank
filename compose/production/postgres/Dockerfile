--- conflicted
+++ resolved
@@ -6,12 +6,7 @@
 
 COPY ./compose/production/postgres/maintenance /usr/local/bin/maintenance
 RUN chmod +x /usr/local/bin/maintenance/*
-<<<<<<< HEAD
-RUN mv /usr/local/bin/maintenance/* /usr/local/bin \
-    && rmdir /usr/local/bin/maintenance
-=======
 RUN mv /usr/local/bin/maintenance/* /usr/local/bin && rmdir /usr/local/bin/maintenance
->>>>>>> 63ab8506
 
 # Needed, otherwise error "exec: \docker-entrypoint.sh\: executable file not found in $PATH"
 RUN chmod 777 /usr/local/bin/docker-entrypoint.sh && ln -s /usr/local/bin/docker-entrypoint.sh /