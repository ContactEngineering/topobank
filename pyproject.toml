[build-system]
requires = ["flit_core>=3.2", "DiscoverVersion"]
build-backend = "flit_core.buildapi"

[project]
name = 'topobank'
description = 'Web-based management tool for surface topography data'
requires-python = '>=3.9.0'
dynamic = ['version']
readme = 'README.rst'
license = { file = 'LICENSE' }
authors = [
    { name = "Michael Röttger", email = "info@michael-roettger.de" },
    { name = "Lars Pastewka", email = "lars.pastewka@imtek.uni-freiburg.de" },
    { name = "Ioannis Nezis", email = "ioannis@nezis.de" },
]
classifiers = [
    'Development Status :: 5 - Production/Stable',
    'Environment :: Web Environment',
    'Framework :: Django',
    'Framework :: Django :: 3.2',
    'Framework :: Celery',
    'Intended Audience :: Developers',
    'License :: OSI Approved :: MIT License',
    'Operating System :: POSIX',
    'Programming Language :: Python',
    'Programming Language :: Python :: 3',
    'Programming Language :: Python :: 3 :: Only',
    'Programming Language :: Python :: 3.9',
    'Programming Language :: Python :: 3.10',
    'Programming Language :: Python :: 3.11',
    'Programming Language :: Python :: 3.12',
    'Topic :: Internet :: WWW/HTTP',
    'Topic :: Internet :: WWW/HTTP :: Dynamic Content',
]
dependencies = [
    'DiscoverVersion',                   # Version information from git
    'backports.entry-points-selectable', # Plugin handling

    'argon2-cffi',     # https://github.com/hynek/argon2_cffi
    'whitenoise>=5.3', # https://github.com/evansd/whitenoise
    'psycopg[binary]', # https://github.com/psycopg/psycopg3

    # Django
    'django==4.2.15',         #  does this work with pyup?  # https://www.djangoproject.com/
    'django-environ',         # https://github.com/joke2k/django-environ
    'django-allauth>=0.56.0', # https://github.com/pennersr/django-allauth
    'fido2',                  # required by django-allauth
    'django-crispy-forms',    # https://github.com/django-crispy-forms/django-crispy-forms
    'crispy-bootstrap5',      # https://stackoverflow.com/questions/75495403/django-returns-templatedoesnotexist-when-using-crispy-forms

    # Redis for caching
    'django-redis',

    # Django REST Framework
    'djangorestframework',
    # https://github.com/encode/django-rest-framework

    # OpenApi Support
    'drf-spectacular==0.27.2',

    # tagging support
    'django-tagulous>=1.3.0',

    # statistics
    # django-statsy  # cannot be used currently because of fixed version in requirements
    'django-trackstats',

    # parsing dates
    'python-dateutil',

    #
    # Storage
    #
    'boto3',           # S3
    'django-storages',

    # Endpoint status
    'django-watchman',

    # Profiling
    'django-request-profiler',

    # Celery
    # django-kombu # is this still needed? See https://pypi.org/project/django-kombu/
    'celery[redis]>=5.2.3',
    # with memcached we've had several problems within a Docker swarm stack
    # pylibmc seems to cause memcache problems: see GH 737
    # librabbitmq>=2.0
    # problems while compiling librabbitmq

    # Flower (monitoring for celery) is currently not used because of dependency and security problems
    # flower==1.0.0

    # tornado>=4.2.0, <6.0.0

    # Surface topography I/O and analysis
    'SurfaceTopography>=1.14.0',

    # pandas is currently needed for downloading xlsx files from analyses
    'pandas',

    # xarray is used to write analysis data to netcdf files
    'xarray',
    'netcdf4',
    'h5netcdf',

    # notifications
    # (static/js/notify.js appears to be missing from 1.8.0 and above)
    'django-notifications-hq==1.8.3',

    # openpyxl
    'openpyxl',

    # requests from server
    'requests',

    # Unit conversion
    'pint',

    # markdown conversion for terms & conditions and for docstrings in readers
    'markdown2>=2.4.0',
    # Version 2.3.8 has a security issue (CVE-2020-11888)
    # Version 2.3.9 has a security issue (CVE-2021-26813)

    'urllib3>=1.26.5',
    # Upgrade because of CVE-2021-33503

    # for syntax highlighting for docstrings of readers
    'pygments>=2.7.4',

    # some other constraints due to security concerns
    'lxml>=4.9.1',
    'jinja2>=2.11.3',
    # because of CVE-2020-28493

    'cryptography>=39.0.1',
    # https://www.openssl.org/news/secadv/20221213.txt

    'Pillow>=9.0.1',
    # because of several CVEs

    'PyYAML>=5.4',
    # CVE-2020-14343

    'sqlparse>=0.4.2',
    # CVE-2021-32839

    'pyjwt>=2.4.0',
    #  https://github.com/ContactEngineering/TopoBank/security/dependabot/61

    'greenlet',
    'gevent',
    'gunicorn[gevent]>=20.1.0', # https://github.com/benoitc/gunicorn
    # gunicorn[eventlet]>=20.0.4
    #
    # Got problems with eventlet, see issue #415

    # because of problem with AttributeError for 'X509_V_FLAG_CB_ISSUER_CHECK'
    'pyopenssl>=23.0.0',
<<<<<<< HEAD
=======

    # deprecated, only needed for historic migrations
    'django-guardian'
>>>>>>> 806af94a
]

[project.optional-dependencies]
dev = [
    'Werkzeug',
    # https://github.com/pallets/werkzeug
    'ipdb',
    # https://github.com/gotcha/ipdb
    # Not version 2.9 because of this
    # https://stackoverflow.com/questions/68024060/assertionerror-database-connection-isnt-set-to-utc

    # Documentation
    # ------------------------------------------------------------------------------
    'Sphinx<8.0.3',
    # https://github.com/sphinx-doc/sphinx
    'sphinx_rtd_theme',

    # Testing
    # ------------------------------------------------------------------------------
    'pytest',
    'pytest-sugar',
    'pytest-env',

    # Because of CVE-2020-29651
    'py>=1.10.0',

    # Code quality
    # ------------------------------------------------------------------------------
    'flake8',
    'coverage',

    # Django
    # ------------------------------------------------------------------------------
    'factory-boy',
    # https://github.com/FactoryBoy/factory_boy
    'django-test-plus',
    # https://github.com/revsys/django-test-plus

    'django-celery-results',
    # https://django-celery-results.readthedocs.io/en/latest/

    'django-debug-toolbar',
    # https://github.com/jazzband/django-debug-toolbar
    # Debug toolbar must be compatible with Django 3.2
    'django-extensions>=3.2.0',
    # https://github.com/django-extensions/django-extensions
    'django-coverage-plugin',
    # https://github.com/nedbat/django_coverage_plugin
    'pytest-django>=4.4.0',
    # https://github.com/pytest-dev/pytest-django
    'pytest-mock',
    'pytest-cov',

    # Dependency Handling
    # ------------------------------------------------------------------------------
    'pip-tools>=6.8.0',

    # Docker
    # ------------------------------------------------------------------------------
    # docker-compose
    # introduces dependency on a too old pyyaml version

    # Debugging
    # ------------------------------------------------------------------------------

    # for testing functions depending on date functions
    'freezegun',

    # for using storage items in test
    'dj-inmemorystorage',

    # JAX
    'jax',
]

[project.urls]
homepage = 'https://contact.engineering'
repository = 'https://github.com/ContactEngineering/topobank'

[tool.black]
line-length = 88
target-version = ["py39", "py310", "py311", "py312"]

[tool.isort]
profile = "black"

[tool.pytest.ini_options]
env = ["DJANGO_SETTINGS_MODULE=topobank.settings.test"]<|MERGE_RESOLUTION|>--- conflicted
+++ resolved
@@ -158,12 +158,9 @@
 
     # because of problem with AttributeError for 'X509_V_FLAG_CB_ISSUER_CHECK'
     'pyopenssl>=23.0.0',
-<<<<<<< HEAD
-=======
 
     # deprecated, only needed for historic migrations
-    'django-guardian'
->>>>>>> 806af94a
+    'django-guardian',
 ]
 
 [project.optional-dependencies]
