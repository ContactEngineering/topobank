version: '3'

volumes:
  local_postgres_data: {}
  local_postgres_data_backups: {}
  minio_data: {}
  exchange_data: {}

services:
  django: &django
    build:
      context: .
      dockerfile: ./compose/local/django/Dockerfile
    shm_size: '2gb'
    image: topobank_local_django
    depends_on:
      - postgres
      - mailhog
    volumes:
      - .:/app
      - exchange_data:/tmp/exchange
    env_file:
      - ./.envs/.local/.django
      - ./.envs/.local/.postgres
    ports:
      - "8000:8000"
    command: /start

  postgres:
    build:
      context: .
      dockerfile: ./compose/production/postgres/Dockerfile
    image: topobank_production_postgres
    volumes:
      - local_postgres_data:/var/lib/postgresql/data
      - local_postgres_data_backups:/backups
    env_file:
      - ./.envs/.local/.postgres
    ports:
      - "5433:5432"

#  dbbackup:
#    build:
#      context: .
#      dockerfile: ./compose/production/dbbackup/Dockerfile
#    image: topobank_local_dbbackup
#    depends_on:
#      - postgres
#      - minio
#    env_file:
#      - ./.envs/.local/.django
#      - ./.envs/.local/.postgres
#    entrypoint: /entrypoint

  mailhog:
    image: mailhog/mailhog:v1.0.0
    ports:
      - "8025:8025"

  memcached:
    image: memcached:1.5-alpine

  rabbitmq:
    image: rabbitmq:3.7-alpine

  celeryworker:
    <<: *django
    image: topobank_local_celeryworker
    depends_on:
      - postgres
      - rabbitmq
      - memcached
      - mailhog
    ports: [] # overwrites ports from django entry
    command: /start-celeryworker

  celerybeat:
    <<: *django
    image: topobank_local_celerybeat
    depends_on:
      - postgres
      - rabbitmq
      - memcached
      - mailhog
    ports: [] # overwrites ports from django entry
    command: /start-celerybeat

  flower:
    <<: *django
    image: topobank_local_flower
    ports:
      - "5555:5555"
    command: /start-flower

  #
  # use can this built-in S3 server for development if you don't have an external one
  #
  # The setting
  #   MINIO_API_CORS_ALLOW_ORIGIN=localhost:8000
  # enables fetching data from S3 while coming from localhost:8000.
  # Basically, it sets the header "Access-Control-Allow-Origin" in HTTP responses.
  # For more information search for "CORS" or see here: https://web.dev/cross-origin-resource-sharing/
  minio:
    image: minio/minio
    ports:
      - "9000:9000"
      - "9001:9001"
    volumes:
      - minio_data:/data
    environment:
      - MINIO_ROOT_USER=admin
      - MINIO_ROOT_PASSWORD=secret12
<<<<<<< HEAD
    command: server /data
=======
    command: server /data --console-address ":9001"
>>>>>>> ed64caf6

#
#  pgbackup:
#    image: docker-postgres-s3-backup
#    links:
#      - postgres
#    env_file:
#      - ./.envs/.local/.postgres
#    environment:
#      - SCHEDULE=* * * * * *
#      - DBNAME=${POSTGRES_DB}
#      - AWS_S3_PATH=${AWS_S3_ENDPOINT_URL}/${AWS_STORAGE_BUCKET_NAME}
#      - AWS_KEY=${AWS_ACCESS_KEY_ID}
#      - AWS_SECERT=${AWS_SECRET_ACCESS_KEY}<|MERGE_RESOLUTION|>--- conflicted
+++ resolved
@@ -110,11 +110,7 @@
     environment:
       - MINIO_ROOT_USER=admin
       - MINIO_ROOT_PASSWORD=secret12
-<<<<<<< HEAD
-    command: server /data
-=======
     command: server /data --console-address ":9001"
->>>>>>> ed64caf6
 
 #
 #  pgbackup:
