--- conflicted
+++ resolved
@@ -1,12 +1,13 @@
 # Changelog for *TopoBank*
 
-# 1.64.3 (2025-07-20)
-
-<<<<<<< HEAD
+# 1.65.0 (not yet released)
+
 - API: Limit all user searches to organizations of the user
 - ENH: Advanced support for organizations
 - ENH: Added permissions for organizations
-=======
+
+# 1.64.3 (2025-07-20)
+
 - BUG: Converting list of ids to a string
 
 # 1.64.2 (2025-07-28)
@@ -22,7 +23,6 @@
 
 - MAINT: Bumped Django to 5.2 LTS and switched to ASGI
 - MAINT: Don't delete analyses when refreshing the cache, but mark them as invalid
->>>>>>> a195f258
 
 # 1.63.0 (2025-05-25)
 
