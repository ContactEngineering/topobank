--- conflicted
+++ resolved
@@ -2,25 +2,16 @@
 
 ## 1.4.0 (not yet released)
 
-<<<<<<< HEAD
 - ENH: Batch upload (#173, #877, #905, #906, #967)
 - ENH: File errors are properly reported to the user (#207)
 - ENH: Button to regenerate cached properties (thumbnail, DZI, etc., #207, #789, #895)
-=======
 - ENH: Added select filter options: '(shared|published) by you' (#750)
-- ENH: Batch upload (#173, #877, #906)
-- ENH: Button to regenerate cached properties (thumbnail, DZI, etc., #895)
->>>>>>> 5b3ade38
 - ENH: Added creation and last modified datetime to surfaces and topographies (#1010)
 - ENH: Simplified sharing, now includes ownership transfer (#706)
 - BUG: Fixes related to uploading files (#223, #261, #667)
-<<<<<<< HEAD
 - BUG: Fixed automatic extraction of instrument parameters for some file formats
 - MAINT: Removing 'DATABASE_URL' environment-var from entrypoint (#1037)
 - MAINT: Bokehjs is now used plotting line scans (#972)
-=======
-- MAINT: Removing 'DATABASE_URL' environment-var from entrypoint (#1037)
->>>>>>> 5b3ade38
 - MAINT: Surface view is now largely a single-page application
 - MAINT: REST API for topography handling (#173)
 - MAINT: Major refactor of task handling code
