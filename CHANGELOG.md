--- conflicted
+++ resolved
@@ -1,6 +1,5 @@
 # Changelog for *TopoBank*
 
-<<<<<<< HEAD
 ## 1.3.0 (not yet released)
 
 - MAINT: Removed usage of content type framework and generic related fields 
@@ -8,11 +7,10 @@
 - MAINT: Moved logic for triggering of tasks (for renewing cache or analyses)
   to the models (#1017)
 - MAINT: Performance optimization, e.g. prefetching of datasets (#967)
-=======
+
 ## 1.2.5 (2023-08-30)
 
 - MAINT: Updated SurfaceTopography to 1.10.1
->>>>>>> 7c403eaf
 
 ## 1.2.4 (2023-08-29)
 
