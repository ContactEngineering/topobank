# Changelog for *TopoBank*

<<<<<<< HEAD
## 1.53.4 (To be released)

- FIX: Copy attachments and properties when publishing a DST
=======
## 1.52.4 (2024-12-16)

- MAINT: Link to download of data in API self-reporting
- MAINT: Clear task error when resubmitting
>>>>>>> a829e8ac

## 1.52.3 (2024-12-09)

- MAINT: Allow allauth headless mode

## 1.52.2 (2024-12-05)

- BUG: Ignore TypeErrors when constructing task progress

## 1.52.1 (2024-12-04)

- BUG: Correct reverse name

## 1.52.0 (2024-12-11)

- ENH: Return analysis dependencies from REST API
- ENH: Entry-point route
- ENH: Full headless mode for allauth
- BUG: Propagate dependency errors

## 1.51.0 (2024-11-25)

- ENH: Query topographies for multiple surfaces
- BUG: Return no permission if implementation does not exist

## 1.50.3 (2024-11-13)

- BUG: Allow access to user data for logged-in users
- BUG: Exclude anonymous user in search

## 1.50.2 (2024-11-13)

- BUG: Graceful handling of files without file names

## 1.50.1 (2024-11-13)

- MAINT: Removed accidental 'jedi' dependency

## 1.50.0 (2024-11-12)

- API: Objects now return an "api" field with URLs/hyperrefs to auxiliary API endpoints
  (#1108)
- API: Tags are now uniquely referred to by their name (not their id) in the API
- API: Properties returned as dictionaries (key-value pairs)
- ENH: Generic attachments for digital surface twins and measurements (#331)
- ENH: Surfaces are now returned for all tag children
- ENH: Validation of analysis parameters (#1119)
- ENH: Dependencies for analyses (#1083)
- ENH: New tag retrieve route
- ENH: Saving analysis results (protecting them from deletion)
- BUG: Avoid properties of identical name
- BUG: Tag analysis only runs on subject to which the specific user has access
- MAINT: Replace all bare `FileField`s with `Manifest` models that handle file storage,
  including upload/download logic (#1116, #1117, #1122)
- MAINT: Replace `django-guardian` with simpler authorization system (#1110)
- MAINT: Validation of instrument parameters using new pydantic metadata definition in
  `SurfaceTopography` (1.17.0 and upwards)
- TST: Refactored all tests into a new toplevel directory (#1123)

## 1.8.1 (2024-07-13)

- MAINT: Bumped dependencies to remove muSpectre and introduce muFFT
- BUG: Permission denied when analysis does not exists (right now it yields
  an internal server error)
- BUG: Skip permissions check if there are no surfaces in the subjects

## 1.8.0 (2024-05-12)

- API: `is_numerical` and `is_categorical` of Property are now properties
- ENH: Tag can report all properties of its surfaces
- MAINT: JSON serialization of JAX arrays

## 1.7.3 (2024-03-22)
 
- BUG: Fixed version discovery

## 1.7.2 (2024-03-21)

- MAINT: Changing properties Tagulous fields to `TextField`s to remove race
  condition
- MAINT: Bumped SurfaceTopography to 1.13.12

## 1.7.1 (2024-03-14)

- ENH: Report inspection task memory usage
- ENH: Report sum and max of data points when reporting analysis task memory
  usage

## 1.7.0 (2024-03-12)

- ENH: Properties as key-value pairs wi th categorical and numerical values,
  including units (#904)
- ENH: Export properties to metadata of ZIP containers (#1074)
- ENH: Tags as analysis subjects (as a replacement for surface collections)
- ENH: Import of ZIP containers from URL

## 1.6.1 (2024-01-30)

- MAINT: Updated to django-allauth >= 0.56.0
- MAINT: Don't serve from Django but redirect to S3 for published surface
  containers
- MAINT: installing pre-commit to run linting before commits

## 1.6.0 (2024-01-22)

- ENH: Return creation and modification time in API routes
- MAINT: Fix creation datetime to publication date or None if unknown (was
  set to the date of earlier migration introducing the field)

## 1.5.0 (2024-01-20)

- ENH: API route to retrieve version information
- ENH: Tracing and reporting memory usage of analysis tasks (#1060)
- ENH: Routing manager and analysis tasks to different Celery queues
- ENH: More options for filtering of sharing and publication status
- ENH: Plugins can register middlewares and context processors
- ENH: Plugin versions are now stored for each analysis (#957)
- MAINT: Updated Django to 4.2 LTS release (current 3.2 LTS will no longer be
  supported after April 2024)
- MAINT: Split UI into separate `ce_ui` app in a separate git repository
- MAINT: Split `publication` app into a separate git repository and turned it
  into an optional dependency
- MAINT: Changed django-guardian from generic to direct foreign keys
- MAINT: Enforcing PEP-8 style

## 1.4.5 (2023-12-09)

- MAINT: Allow staff users to manually force cache renewals
- MAINT: Updated SurfaceTopography to 1.12.2 (fixed SPM reader)

## 1.4.4 (2023-11-27)

- BUG: Fixed download of TXT, CSV or XLSX if one of the analyses has an error

## 1.4.3 (2023-11-26)

- BUG: Wrong base64 encoded subject when clicking analyze in topography detail view

## 1.4.2 (2023-11-26)

- MAINT: Hide elements rather than disabling them
- MAINT: Don't allow selection (batch edit) for published topographies
- MAINT: Disable edit button in permissions card when permissions cannot be edited

## 1.4.1 (2023-11-25)

- MAINT: Order measurements in digital surface twin
- BUG: Bokeh plot wrapper did not properly defined glyphs when selection is possible
- BUG: Watching data source changes in Bokeh plot wrapper

## 1.4.0 (2023-11-25)

- ENH: Batch upload (#173, #877, #905, #906, #967)
- ENH: File errors are properly reported to the user (#207)
- ENH: Button to regenerate cached properties (thumbnail, DZI, etc., #207, #789, #895)
- ENH: Added select filter options: '(shared|published) by you' (#750)
- ENH: Added creation and last modified datetime to surfaces and topographies (#1010)
- ENH: Simplified sharing, now includes ownership transfer (#706)
- BUG: Fixes related to uploading files (#223, #261, #667)
- BUG: Fixed automatic extraction of instrument parameters for some file formats
- MAINT: Removing 'DATABASE_URL' environment-var from entrypoint (#1037)
- MAINT: Bokehjs is now used for plotting line scans (#972)
- MAINT: Surface view is now largely a single-page application
- MAINT: REST API for topography handling (#173)
- MAINT: Major refactor of task handling code
- MAINT: Refactor of codebase to respect hierarchy of Django apps (#1018)
- MAINT: Cached topography properties (thumbnail, DZI, etc.) are now generated
  in a single task (#895)
- MAINT: Removed Python Bokeh dependency (#972)
- MAINT: Updated SurfaceTopography to 1.12.1

## 1.3.1 (2023-09-13)

- BUG: Return raw ids in addition to API urls (fixes analysis download)
- BUG: Limit list of analysis functions based on user permissions

## 1.3.0 (2023-09-11)

- ENH: Updated SurfaceTopography to 1.11.0
  (to add support for JPK files, but fixes for DATX files)
- MAINT: Removed usage of content type framework and generic related fields 
  for analysis subjects (#1014)
- MAINT: Moved logic for triggering of tasks (for renewing cache or analyses)
  to the models (#1017)
- MAINT: Performance optimization, e.g. prefetching of datasets (#967)

## 1.2.5 (2023-08-30)

- MAINT: Updated SurfaceTopography to 1.10.1

## 1.2.4 (2023-08-29)

- ENH: Updated SurfaceTopography to 1.10.0
  (to add support for PLUX and WSXM files, bug fixes for GWY and text)

## 1.2.3 (2023-08-28)

- ENH: Updated SurfaceTopography to 1.9.0
  (to add support for OIR and POIR files, bug fixes for SUR and LEXT)

## 1.2.2 (2023-08-21)

- MAINT: More fixes to CSRF injection

## 1.2.1 (2023-08-04)

- MAINT: Unified CSRF injection

## 1.2.0 (2023-08-01)

- ENH: DOI badge
- ENH: Sidebar instead of dropdown for notifications and user menu
- BUG: Plot collapses when switching back to web view (#1001)
- MAINT: Updated SurfaceTopography to 1.8.0
  (to add support for LEXT and DATX files, bug fixes for Mitutoyo files)
- MAINT: Only load those analysis results that the user wants to see
- MAINT: Fixed sort order of analysis downloads
- MAINT: Added django-request-profiler middleware

## 1.1.3 (2023-06-27)

- MAINT: Updated SurfaceTopography to 1.7.0
  (to add support for PLU, FRT and HFM files)

## 1.1.2 (2023-06-17)

- BUG: Fixed missing imports

## 1.1.1 (2023-06-16)

- BUG: More robust handling of complete worker failures
- MAINT: Removed dependency on unused `celery-progress` package

## 1.1.0 (2023-06-11)

- ENH: Unified single page application for analyses, including rewritten
  task status (#795, #796)
- ENH: Webpack based bundling (for the analysis app, #565, #800)
- ENH: CSV download for analyses 
- ENH: Upgrade to Vue 3
- MAINT: Converted pickled binary dictionaries to JSON fields (#573)
- MAINT: Analysis function now has permalink (#824)
- MAINT: Analysis downloads now contain instrument information (#983)
- MAINT: Analysis downloads are now in SI units (#583)
- MAINT: Additional assorted fixes (#118, #169, #499, #624, #671, #857, #897)

## 1.0.5 (2023-04-17)

- DEP: Upgrade of SurfaceTopography to 1.6.2

## 1.0.4 (2023-04-10)

- BUG: Duration of analysis object should not be a property

## 1.0.3 (2023-04-06)

- BUG: Plugin version configuration could not be saved if there is are changes
  on top of the semantic version

## 1.0.2 (2023-04-06)

- DEP: Upgrade of SurfaceTopography to 1.6.0

## 1.0.1 (2023-02-02)

- BUG: Fixed comparative analysis (#962)
- BUG: Remove copy of surface when publication fails

## 1.0.0 (2023-01-31)

- ENH: Added surface collection as analysis subject,
  now analysis functions can be implemented which 
  process a bunch of surfaces (#900)
- ENH: Added output of DOIs related to analyses
  to downloads and to display of results of analyses
  using the standard plot card view (#171)
- ENH: Also save creation time of analyses and show it 
  in the modal dialog for the tasks (#899)
- BUG: Fixed problem loading SUR files (#945)
- BUG: Fixed problem with surface collection name (#953)
- MAINT: Fined-grained enabling of tabnav tabs in settings file
- MAINT: Moved `allauth`-dependent views into `views_allauth`
- MAINT: Added license information to version information modal
- MAINT: Improved log messages of command "create_images"
- MAINT: Fixed missing "plugin.txt" for Docker image in
  production
- MAINT: Removed firefox from production's Dockerfile
- MAINT: Renamed "Sign in via ORCID" to "Sign in"
- MAINT: Default AWS access information to None
- MAINT: Added django-watchman, added celery check
- DEP: Upgrade of SurfaceTopography to 1.3.3 (#950)

## 0.92.0 (2022-12-14)

- ENH: Store bibliography (DOIs) when an analysis completes
  (#171)
- ENH: Enhanced search by also searching for names of 
  users who created digital surface twins or 
  measurements (#896)
- ENH: Also show names of creators of unpublished digital 
  surface twins and measurements in search results (#896) 
- ENH: When hovering on data point, also display measurement
  name and series name (#893)
- ENH: Made "Tasks" information more prominent and added
  possibility to renew selected analyses in the UI (#901) 
- ENH: Added management command "grant_admin_permissions"
  to give a user restricted permissions to enter 
  admin interface in order to edit organizations or check
  the state of analyses
- ENH: Enhanced management command "create_images" such that
  thumbnails and DZI files can be processed separately
  and such that only missing images are generated (#903) 
- ENH: Added link to admin interface for staff users
- ENH: Added config options PUBLICATION_ENABLED and
  PUBLICATION_DISPLAY_TAB_WITH_OWN_PUBLICATIONS which
  are True by default, but can be used to disable publications
- BUG: Fixed crashing of plots when apostrophe was used
  in the subject's name
- BUG: Fixed problem when a surface was part of an
  analysis collection
- MAINT: Close figures after generating plots from 1D
  measurements (#898)
- MAINT: Added plugin system, moved statistical analysis 
  functions and contact mechanics to individual plugins
  (topobank-statistics, topobank-contact), allows to 
  add other functionality via plugins without changing the
  main application
- MAINT: Update for package SurfaceTopography (#911,#923)
- MAINT: Update for package ContactMechanics (#872)
- MAINT: Update of django because of security issue

## 0.91.1 (2022-09-19)

- ENH: Added "Authors" tab in detail page for 
  published digital twins (#811)
- ENH: Added links to contact.engineering paper (#873) 
- BUG: Fixed missing save() statement when renewing 
  bandwidth cache
- MAINT: Security update for django, oauthlib

## 0.91.0 (2022-08-05)

- ENH: Show unreliable bandwidth in different color in 
  bandwidth plot (#825) 
- ENH: Added management command `renew_bandwidth_cache` for
  renewing bandwidth cache for all measurements which includes
  the short reliability cutoff (#880)
- BUG: Fix for parallel generation of same version numbers (#876)
- BUG: Fix for missing import when generating thumbnails (#875)
- BUG: `import_surfaces` management command now saves to database
  after updating file name and before generating squeezed file
- BUG: Fixed layout of measurement form (#878)
- MAINT: Count failed images as failed by default when using management 
  command create_images
- MAINT: Changed redis health beat check intervals
- MAINT: Removed some old template code

## 0.90.3 (2022-07-27)

- ENH: Fixed navigation bar including basket while scrolling (#779)
- BUG: Showed wrong contact mechanics details (#859)
- BUG: Fixed missing progress bars for unready analyses (#858)
- BUG: Fixed impossible return to plot tab (#863)
- BUG: Fixed missing download link for contact mechanics (#865)
- MAINT: Bumped SurfaceTopography version to 1.0

## 0.90.2 (2022-07-11)

- MAINT: Multiple performance fixes, in particular by a) reducing redundant
  SQL queries by either combining queries of filtering in memory and b)
  reducing storage requests (from the Django backend) by only loading the
  plot metadata and not the plot results when preparing the plot in the
  Django backend (#841, #847, #851)
- MAINT: Automatically create 'topobank-dev' bucket in Minio S3 of the
  development Docker environment (local.yml)
- MAINT: Security updates for django and lxml

## 0.90.1 (2022-06-27)

- MAINT: Presign in separate request when loading analysis data (#841)
- MAINT: Some optimization of SQL requests (#841)
- MAINT: Security fixes (numpy, flower)
- MAINT: No longer use of compiled numpy package because of broken wheel
- MAINT: Order of analysis result cards now matches order of chosen 
         checkboxes

## 0.90.0 (2022-05-30)

- ENH: Move plot creation from backend to frontend, speeding up
  plot creation and loading of data (#776)
- ENH: Button to hide/show certain data sources now have the 
  color of the data source next to it (#742)
- ENH: Show hierarchy of digital twins/measurements in plot (#633)
- ENH: User switchable legend for plots (#114, #296, #590, #648)
- ENH: Download plots as SVG vector graphics (#66, #589, #610, #647)
- ENH: Same digital twins/measurements have the same colors
  over all plots
- ENH: Line style is also shown in plot legend
- ENH: Added slider for line widths to plot
- ENH: Sorted functions by name (#719)
- ENH: Increased step size for maximum number of iterations in 
  contact mechanics (#809)
- ENH: Improved filenames of downloaded containers (#815)
- BUG: Fixed logscale labels (#771)
- BUG: Renamed y-label of curvature distribution to probability
  density (#350)
- BUG: Fixed step filename in plot.csv of contact data
- BUG: Plastic calculation should reset plastic displacement before each
  optimizer run (#827)
- BUG: Fixed automtatic redirection from http:// to https:// (#835) 
- MAINT: Typo on landing page (#799)
- MAINT: Some dependency updates because of security issues
- MAINT: Added temporary redirect to challenge URL

## 0.20.1 (2022-04-13)

- BUG: Added missing migration

## 0.20.0 (2022-04-13)

- BUG: Explicity make plastic system if hardness is specified (#819)
- BUG: Fix for thumbnail creation (#782)
- BUG: Fix for redundant thumbnail files (#785)
- MAINT: Removed Selenium dependency; thumbnail generation now
  uses Pillow and matplotlib (#787)
- MAINT: Store topography data and derived data (squeezed files,
  thumbnails) under a unique prefix (#801)

## 0.19.1 (2022-03-23)

- MAINT: Adjusted docker-compose file for production with Docker 
  Swarm for the use with redis, removed memcache and rabbitmq

## 0.19.0 (2022-03-23)

- ENH: Added possibility for assigning DOIs to published datasets
- ENH: Added management command 'renew_containers'
- ENH: Added switch to 'trigger_analyses' which triggers analyses
  for all topographies related to the given surfaces
- MAINT: Switched cache backend and celery broker to
  redis because of several problems with RabbitMQ and Memcached  
- MAINT: Updated django and Pillow because of CVEs

## 0.18.2 (2022-01-26)

- BUG: Fixing missing nc files in contact mechanics download
  (#786)
- BUG: Fixing contact calculations always pending after 
  triggering them manually (#788)
- BUG: Fixing unit issue in contact mechanics for measurements
  with missing data (#783)
- BUG: Now limiting size of measurements for contact mechanics
  (#784)
- BUG: Fix for memcache error (#737)
- WIP: Workaround for failing thumbnails in production (#782)
- MAINT: Updated configuration for Docker Swarm because of 
  connection failures in production ()

## 0.18.1 (2022-01-14)

- MAINT: Added missing changes in order to get running
  with new certificate and using a local Docker repository

## 0.18.0 (2022-01-14)

- ENH: Improved performance of visualization of image maps
  for displaying 2D measurements and in contact mechanics,
  now images of different details levels are calculated 
  in advance using DeepZoom (#679)
- ENH: Improved layout of surface list of Find&Select tab
  (#757)
- ENH: Improved layout of contact mechanics analyses
- ENH: Faster access to bandwidths of measurements due to
  caching in database (#421, #605)
- ENH: Creation of images for measurements can be triggered
  in background via management command (#778)
- ENH: Fixed second navigation bar (#779)
- BUG: Fixes progress meter flaws for slope-dependent 
  properties (#755)
- BUG: Fixes insufficient number of arguments for
  contact mechanics calculation (#777)
- BUG: Fixed scheduled postgres backups (#766)  
- MAINT: Avoid loading full measurement in Django Server
  which allows working with larger measurements (#769)
- MAINT: A "surface" is now called "digital surface twin"
- MAINT: Upgrade of multiple packages because of CVEs 
  (Django, celery, lxml, Pillow)

## 0.17.0 (2021-12-03)

- ENH: Detection and optional filling of missing data 
  points (#321)
- MAINT: In the download's meta.yaml, changed type of
  measurement size from tuple to list such that a 
  safe yaml loader can be used to load surfaces (#668)
- MAINT: Upgrade of reverse proxy caddy in 
  production (#767)
- MAINT: Preparations for running on Docker Swarm 

## 0.16.2 (2021-11-15)

- BUG: Fixed unicode conversion issue in OPDx reader (#761)
- BUG: Fixed wrong condition in management command
  fix_height_scale (#763)
- BUG: Missing permissions in Docker container to
  start Postgres server (#756)
- DEP: Upgrade to SurfaceTopography 0.99.1

## 0.16.1 (2021-10-25)

- BUG: Missing manifest entry problem during installation
  fixed by using another package for fontawesone 5 
  icons (#740)
- BUG: Fixes error messages in special cases of successful
  surface analysis but no successful analysis for 
  measurements (#739)
- BUG: Fixes wrong import which broke management
  command "notify_users" (#736)
- BUG: Fixes alignment of 2D PSD data to 1D PSD 
  data (#738)
- BUG: Fixes that reliability cutoff removed entire
  measurement (#747)
- BUG: Improved error message in case of server 
  error in analysis result (#746)
- DEP: Upgrade to SurfaceTopography 0.98.2 (#751)

## 0.16.0 (2021-10-18)

- ENH: Enhanced search by supporting "weblike" search 
  expressions; now the search term is interpreted as
  phrases combined by 'AND'; also logical expressions 
  with OR and - for NOT can be used; change: only 
  topographies matching the search expression are 
  displayed underneath surfaces from now on (#701)
- ENH: Reliability analysis for scanning probe data (#83)
- ENH: Scale-dependent curvature (#586)
- ENH: Added links to GitHub discussions (#722)
- ENH: Show publication authors on Find&Select page (#733)
- BUG: Scale-dependent slope is now computed using the
  brute force approach (#687)
- BUG: Fixed issue while downloading analysis results
  with stderr for y without masked values (#711)
- BUG: Missing points were not shown correctly in 
  2D plots (#699)
- BUG: Fixed height scale applied twice on import (#718)
- BUG: Fixed continuing average along x after data
  is completed (#724)
- BUG: Fixed that analyses were not recalculated
  if instrument parameters change (#728)
- BUG: Resolution value or tip radius value no longer
  mandatory when instrument type has been chosen (#705)
- MAINT: Computing of averages is handled on the
  SurfaceTopography side
- MAINT: All properties are averages to a reasonable
  number of data points (#696)
- MAINT: Decapitalized analysis function names (e.g.
  "Roughness Parameters" -> "Roughness parameters")
- MAINT: Removed error bars on analysis results
- DEP: Upgrade to Django 3.2
- DEP: Upgrade to fontawesome 5
- DEP: Upgrade to Postgres 13.4
- DEP: Upgrade to SurfaceTopography 0.98.0 (#730, #734)
- DEP: Upgrade to ContactMechanics 0.91.0
- DEP: Upgrade of several other packages
- DEP: Upgrade of sqlparse because of CVE

## 0.15.1 (2021-08-05)

- BUG: Removed unneeded form fields for instrument
  details.

## 0.15.0 (2021-08-05)

- ENH: Added entry for instrument details for
  measurements (name, instrument type and parameters);
  specific parameters are saved in JSON field
  depending on instrument type, default type
  or all measurements is 'undefined'; this data will
  be used later for reliability analysis (#620)
- ENH: Enhanced layout of XLSX files with analysis
  data for analysis functions Height/Slope/Curvature 
  Distribution, Power Spectrum, Autocorrelation, 
  Scale-dependent slope, variable bandwidth (#669)
- ENH: Added anonymous distribution with number of
  measurement uploads over users to Excel file with
  usage statistics (#693)
- ENH: Added support for SPM file format 
  as newer DI files that contain 32-bit data (#695)  
- BUG: Unified order of measurements in surface details
  and when switching between measurements (#703)
- DEP: Upgrade for several dependencies, e.g. 
  SurfaceTopography to version 0.95.1 (#697),
  upgrade of urllib3 because of a CVE
- DEP: Using now PostgreSQL also for tests because
  of JSON fields

## 0.14.0 (2021-07-01)

- ENH: Added upper and lower bound of bandwidth to 
  roughness parameter table (#677)
- ENH: Removed restriction of column width of 
  first column of roughness parameter table when
  on "Analyze" tab, added horizontal scrollbar
  instead (#560)
- ENH: Cache containers of published 
  surfaces in storage on first download, enabled
  direct download of published surfaces  by adding 
  "download/" to publication URL (#684)
- ENH: Added note how to stop animation in the 
  thumbnail gallery (#689)
- ENH: New management command to align topography
  sizes in database with reporting from 
  SurfaceTopography (#685)
- ENH: Added summary page for usage statistics with
  monthly numbers (#572), also sorted sheets now
  in descending order with the latest date first
- BUG: Fixed wrong topography for plots and 
  analysis results after changing significant
  fields like detrend_mode, was introduced with 
  0.13.0 (#590)
- BUG: Workaround for NoneType exception happened
  sometime when creating new topographies (#691)
- BUG: Fixed missing commas in BibTeX and BibLaTeX
  citations (#686)
- BUG: Fixed statistics in output when correcting 
  height scales via management command
- BUG: Fixed cryptic error messages for analyses
  on reentrant line scan, fixed display of "infinity"
  in roughness parameter table (#683)
- BUG: Improved error message if interpolation for 
  averaging fails, shows failing measurement (#681)
- BUG: Fixes in output of 'fix_height_scale' script  

## 0.13.0 (2021-06-16)

- improved performance when uploading new measurements 
  by putting jobs into background and reducing file 
  loads (#261)
- now using a squeezed datafile internally for faster 
  loading of measurements, also added management command
  for recreating those files (#605, #661)
- added publication date next to version number in 
  table on select page (#608)
- added 1D RMS curvature values for line scans and 
  maps to table with roughness parameters (#660)
- added management command 'fix_height_scale' (#678) 
- fixed failing curvature distribution for 
  uniform line scans (#663)
- fixed loading of 2D xyz files (#659, #585)  
- fixed incorrect scaling for OPD files (#675)  
- fixed internal error when analysis card for 
  contact mechanics in certain cases (#670)
- fixed count when deleting analysis functions (#657)
- fixed detrend mode option label "Remove curvature"
  to "Remove curvature and tilt" (#580)
- made display of bandwidth plot more slender for 
  surfaces with only one measurement (#630)
- upgraded to SurfaceTopography 0.94.0  
- several updates of dependencies for security reasons  
  
## 0.12.0 (2021-05-20)

- use acquisition time from data file as initial 
  value for 'measurement date' after upload, if present (#433)
- added buttons for selection and deselection of
  measurements and averages to analysis result plots (#623)
- on viewing a measurement, loading of the plot is
  now done in the background for faster page access (#597)
- fixes internal server error because of failing thumbnail
  generation (#662)
- fixes internal server error display, now show a more
  friendly page with contact link and button to go 
  back to site (#666)
- fixes server error when downloading analyses data
  for PSD for surfaces with only one measurement (#664)

## 0.11.1 (2021-05-11)

- added missing migrations

## 0.11.0 (2021-05-10)

- added "Download" button to individual surfaces to 
  "Select" page (#618)
- added "Download" button for downloading all surfaces
  related to the current selection (#642)
- make two different averages distinguishable in plot
  widgets if one is published by adding version number
  to label
- renamed analysis function "RMS Values" to "Roughness Parameters";
  added columns "from" and "symbol", added more values, show numbers 
  as decimal powers (#651, #653)
- no longer use "e" notation on plot axis, but scientific
  notation with power of 10 (#636)  
- moved labels of colorbars next to colorbars (#592)
- in analyses results for height/slope/curvature distribution,
  renamed data series from "RMS height/slope/curvature" to
  "Gaussian fit" (#641)
- changed surface container format in order to hold multiple
  data files for measurements later (#652) 
- upgrade to SurfaceTopography 0.93.0 (#643)  
- upgrade to Django 2.2.20 because of CVE
- upgrade of packages py and django-debug-toolbar because of CVEs
- fixed bug that no average curve was shown if a surface
  was selected by tag only (#632)
- fixed management command "save_default_function_kwargs" (#621)  

## 0.10.1 (2021-03-31)

- added upgrade of pip in Dockerfile so no rust is needed 
  for python package 'cryptography'

## 0.10.0 (2021-03-31)

- added surface analyses which calculates an average
  over all topographies of a surface; implemented
  for analysis functions "Power Spectrum", 
  "Autocorrelation", and "Variable Bandwidth"; 
  using a more generic analysis model in the backend 
  where not only a topography can be subject to an 
  analysis but also a surface or later other objects (#365, #602)
- added analysis function "Scale-dependent Slope",
  which also calculates an average over a surface (#403)  
- added surface name to tooltip in plots, such that
  topographies with same names can be distinguished (#567)
- added widget for choosing opacity of topographies to 
  analysis plots (#617)  
- disabled creation of example surface for new users;
  this is no longer needed since there are published
  surfaces accessible for all users (#570)
- added missing meta data for surfaces and topographies
  to surface container download; now format can contain
  multiple surfaces and licenses (#552, #614)
- added management command 'import_surfaces' which can
  be used to import surfaces containers previously downloaded
  in the web app (#601) 
- added small description on surface landing page (#574) 
- added small description for bandwidth plot (#576)
- removed plot title from many plots where not needed (#591)
- changed mail address for contact (#619)   
- uses SurfaceTopography version 0.92.0 now, 
  which returns nonuniform PSD only up to a reasonable 
  wavevector (#568)
- upgrade of Pillow, jinja, lxml, PyYAML, pygments, and django 
  because of CVEs
- also show version numbers for numpy and scipy in version
  information, also track those versions for analyses from
  now on (#600)

## 0.9.6 (2020-12-04)

- added display of license when viewing a published 
  surface (#566)
- added "Please wait" label on "Recalculate" button
  in contact mechanics when pressed
- fixed load error in some cases when searching (#543)
- fixed database error (foreign key violation) in logs 
  if an analysis has been finished, but the corresponding
  topography was already deleted in meanwhile - analysis
  is deleted then (#500)
- fixed error when too many topographies were 
  selected (#330)

## 0.9.5 (2020-12-01)

- new layout: menu bar instead of tabs, 
  selection bar below menu bar, nicer vertical pills (#532)
- added counter for total requests (#562)
- fix for RMS table in case of NaN values 
- added dummy thumbnail if thumbnail is missing
- fixed possibly wrong versions in contact mechanics 
  download (#555)
- switched back to usage of original django-tagulous (#549) 

## 0.9.4 (2020-11-23)

- added new analysis function "RMS Values" (#445)
- autoscroll in select tab which moves selected 
  row into view (#544)
- improved bandwidth plot, removed labels
  and added info box on hover with name and 
  thumbnail of the corresponding topography (#535)
- enabled custom sorting of sharing info table (#300)
- usage statistics can be sent by email (#550)  
- fixed wrong select tab state in session (#532)
- renamed button "Properties" to "View" (#537)
- on select tab, only showing first line of 
  descriptions on load, rest expandable by 
  button press (#540)
- fixed ordering by surface name on publication tab

## 0.9.3 (2020-11-12)

- fixed XSS issues
- fixed issue with "fix_permissions" management command
  (#551)

## 0.9.2 (2020-11-02)

- fixed XSS issue

## 0.9.1 (2020-11-02)

- fixed missing dependencies for plotting in production

## 0.9.0 (2020-11-02)

- users can publish their surfaces (#317, #510, #517, #525)
- anonymous session are allowed, users can browse published
  surfaces and analyses without being signed in (#164)
- added thumbnail gallery for topographies in a surface (#514)  
- added tooltip to tab headers (#512)
- adjusted dependencies to new repositories
  resulting from splitting of PyCo package (#475)
- removed plottable dependency, using now bokeh for bandwidth 
  plot (#238) 
- added terms and conditions version 2.0 (#491)
- added anonymous counts for publication and surface
  views and downloads (#511)
- Fixing display of applied boundary conditions for contact
  mechanics calculation (#519). Recalculation needed.
- Removed banner that this is a beta release (#531)  

## 0.8.3 (2020-06-26)

- fix: added missing migration for ordering of topographies 

## 0.8.2 (2020-06-26)

- fix: added missing files for tab navigation 

## 0.8.1 (2020-06-26)

Several improvements and fixes for the user interface.

- added button to basket which allows to deselect all items (#466)
- added widget for changing page size of the result table
  on the "Select" page (#469)
- saving state of filters and paging on Select tab in session (#494)  
- removed "back" buttons not needed any more because of
  tabbed interface (#473)
- simplified tab titles, fixing strange tab behavior for 
  long tab titles (#470)
- added ">>" to tab titles in order to visualize workflow (#484)  
- tab "Analyze" is only shown if an "Analyze" button has been pressed,
  added "Analyze" button to basket (#481)
- in contact mechanics plot, replaced interactive legend by
  a collapsed list of checkboxes increasing the plot area (#472)
- replaced loading indicator for tree on "Select" page (#461) 
- fixing wrong mail configuration in production (#130, #292)
- fixing overlapping pills in detail view for surfaces and
  topographies (#471)
- fixed too many tags shown in tag tree when using filtering (#465)
- fixed missing tabs when displaying terms and conditions (#474)
- fixed wrong message in analyses view if no analyses available,
  but some items have been selected (#485)
- if analyses are about to be shown which have not been triggered yet,
  these analyses are triggered automatically (#402)
- when sharing a surface, it is assured that analyses for the standard arguments
  of all automatic functions are available for the user the surface is
  shared with (#388)
- fixed bug in management command "trigger_analyses", now also replaces
  existing analyses with other arguments than default arguments (#447)
- update to Django 2.2.13 because of security issues (#488)
- updated markdown2 dependency because of security issue (#458)

## 0.8.0 (2020-05-19)

This release mainly implements a redesign of the user interface.

- replaced links in navigation bar and breadcrumbs 
  by tabbed interface (#370, #463, #462), search page is
  now called "Select"
- search field is placed in the navigation bar, search can be
  done from everywhere (#419)
- search is done servers-side, result is shown page by page (#418, #380)
- tags can also be selected for analysis        
- removed card in detail view of topography and surface (#422)
- added simple CSV file with plot data in the ZIP archive
  when downloading data from contact mechanics calculations (#459)
- maximum number of iterations for contact mechanics calculations 
  can be specified by the user (#460)
- fixed that retriggering of analyses could result in different
  default arguments (#457)
- added management script to unify function arguments for exisiting
  analyses (#468)
- fixed different number of allowed steps for automatic and manual
  step selection in contact mechanics calculations (#455)

## 0.7.6 (2020-04-06)

- contact mechanics: added option for manual pressure selection by entering a 
  list of numbers (in addition to automatic pressure selection given the number 
  of values, #452)
- upgrade of Pillow library because of security issues (#454)

## 0.7.5 (2020-02-27)

- added help page with supported file formats, descriptions for the readers
  are defined in PyCo (#424)
- management command 'trigger_analyses' now can trigger analyses also 
  for given functions or specific analyses
- added management command 'notify_users' for sending a simple notification 
  to all users (#437)
- more consistent orientation of topography images,
  including an upgrade to PyCo 0.56.0 (#440)
- more robust when no channel name was given in data file (#441),
  this seemed to generate a lot of exceptions in production
  maybe resulting in too many database clients (#436)
- fix for wrong units of special values (mean+rms) of slope and 
  curvature distributions (#444)
- fix for problem when loading line scans without position (#446)
- upgrade to Django 2.2.10 (#439)

## 0.7.4 (2020-02-14)

- problems during loading of topographies which could already
  be loaded earlier now show error message and a mailto link
  in order to report the issue (#416)
- format detection is only done once file has been uploaded (#412)
- added collection of anonymous usage statistics in local database
  (#147, #427, #431); a non-personal overview with aggregated values per day
  can be exported via the management command "export_usage_statistics" 
- make sure there is no intermediate login page when pressing
  on colored boxes on welcome page (#423)
- upgrade to Django 2.2.9 (#417) 
- upgrade to PyCo 0.55.0 (#428), this fixes problems with
  various file format (see PyCo's changelog for details)
- fix for endless recursion on 404 responses (#367), should also
  fix problems with too many database connections (#436)
  
## 0.7.3 (2019-12-20)

- fixes wrong orientation in topography image plots (#253,#378)
- fixes internal server error with existing ibw files (#413)
- fixes white description in active row of search list (#414)

## 0.7.2 (2019-12-13)

- further improvements on the usability of the surface list (#381)
- added menu option to mark all notifications as read (#391)
- removed tabs from card headers and shifted them as tabs
  to relevant places in order to make clear which part changes
  when choosing another tab (#372) 
- replace / in sheet names before saving xlsx from analyses (#77),
  was closed already but we forgot slashes in topography names
- hide selection of topographies and series in analysis view by 
  default (#310, #404); also clip too long topography names here
- in contact plot, show for each point a small over showing 
  whether a point properly converged or not, as well as values 
  from the axes (#297, #406)
- jump to surfaces, topographies or sharing page when clicking 
  the statistics panel (#248) 
- upgraded pillow package which had security issues (#400)
- upgraded PyCo package to version 0.54.2
- fix that curvature distribution can be calculated for
  periodic surfaces (#382)
- fix for missing "is_periodic" in pipeline which made e.g. that    
  PSD couldn't be calculated nonuniform topographies (#409) 
- OPDx files can now be loaded (#325)  
- fix for topographies from HDF5 files which could't be flagged 
  as periodic (#399)   
- match aspect ratio in displacement plots (#277)
- made task information larger, topography names which cannot
  be broken down to lines are now limited by ellipsis (#252)  
- fixes color of "Recalculate" button (#405)   
- removed unneeded white space in contact mechanics' README file
- don't show "Arguments for this analysis differ" in analyses results
  if nothing is selected; instead, show an info box that no surfaces 
  and topographies have been chosen yet (#408)
   
## 0.7.1 (2019-11-22)

- added "is_periodic" flag for topographies (#347)
- added help texts explaining the asterisk in forms (#305)
- added reference to analyses' download files which user has
  uploaded a topography file (#188)
- unified "please wait" indicators when loading analysis results by AJAX (#236)
- showing notification time stamps now in local time zone
- showing now 403 page if entering a URL which tries to
  access a surface which is no longer accesible
- showing now 404 page also for topography urls which do not exist
  (before server error) 
- fixed invalid links in notifications when an object is deleted (#363)
- fixed invisible topographies in surface list when filtering for category/sharing status (#376)
- improved some visual aspects in surface list (#381, not finished yet)
 
## 0.7.0 (2019-10-23)

- surfaces and topographies can now be tagged (#52)
- hierachical tags can be used when inserting slashes in the tag name, 
  e.g. "projects/big/part_one" (#266)
- replaced view of surfaces by cards with a tree widget, either listing
  all surfaces with topographies, or listing all top level tags which build 
  the main branches of a tag tree; all entries can be searched by name,
  description and tags (#304,#266)  
- search tree can be filtered by sharing state and category (#185)   
- using checkboxes for selecting analysis functions (#271)
- failed analyses are retriggered now when requested again (#371)

## 0.6.3 (2019-10-07)

- added migrations needed for bug fix (#366)
- fixed setting of topography creator to NULL if uploading user
  is removed

## 0.6.2 (2019-10-07)

- bug fix for race conditions while managing dependency versions,
  stopped new analyses (#366)
  
## 0.6.1 (2019-09-24)

- added notifications through a "bell" symbol in the navigation bar
  (#26,#332); notifications are stored in the database and shown 
  to a logged-in user; they're triggered by these events:
   
  + a surface is shared or unshared with the current user 
  + a user gets change access to a surface
  + a shared item was edited
  + a collection of analyses, which has been manually triggered
    has been finished
  + an example surface was created on first login
           
- plotting now line scans with lines; symbols are also used
  if no more than 100 points (#312)
- internal change: analyses are now saved for every combination of topography,
  function and arguments; for each user a specific combination
  is shown; one benefit is if user selects already known parameters,
  the result is immediately there (#208)
- workaround for missing points in PSD plots (#356)   
  
  
## 0.6.0 (2019-08-09)

- fixed sheet names for XLSX download of analysis data (#39,#77)
- fixed version numbers for used dependencies, they are tracked now (#176)
- tab "Warnings" instead of "Failures", incompatible topographies
  for an analysis function is shown as information in a blue box;
  hint about translucent points are shown as warning in a yellow box;
  exceptions in analyses are now shown as error, together with a link
  which makes it easy to send a bug report as e-mail with detailed 
  information (#230)
- extended management command "trigger_analyses" such that failed
  analyses can be retriggered
- ported backend to use newer PyCo version 0.51.1 (#289),
  among other things this release allows to load HDF5 files (302) 
  and OPDX files (#325), more memory efficient caching of file
  contents 
- now shows an error message when file contents are corrupt
- updated dependencies  
  
   
## 0.5.7 (2019-07-24)

- workaround: increased limit for maximum request line (#328)
- fix for server error when uploading files with space in filename (#329)

## 0.5.6 (2019-07-23)

- changed site address for Caddy server to be just the domain name

## 0.5.5 (2019-07-23)

- fixed wrong heights in topography data, using PyCo 0.32.1 now (#295,#320)
- changed buttons in when editing topographies
  and added tooltips to chevron buttons in order to  make
  more clear how batch editing works (#262)
- showing a spinner every time a point is chosen in contact mechanics (#288)
- workaround for tooltips on multiple data points in 1D plot (#246) 

## 0.5.4 (2019-07-16)

- fix for wrong height scale in case automated unit conversion
  was applied on upload (#290), metadata of already uploaded 
  topographies (size+unit) may be wrong
- added buttons and a menu entry to directly show analyses
  for the surface/topography the user is looking at (#264)
  
## 0.5.3 (2019-07-15)

- fixes for slow PSD calculations for line scans with lots of data points,
  using PyCo 0.32.0 now (#269)
- in analysis plots, replace crosshair with inspect tool (#256,#284)
- fixes wrong messages about differing function arguments (#285,#251)
- checking now permissions when downloading data (#286)

## 0.5.2 (2019-07-12)

- workaround for slow autocorrelation computation for
  nonuniform topographies with a large number of data points
- navigation chevron buttons also in topography update form

## 0.5.1 (2019-07-11)

- cosmetic changes like e.g. harmonizing sizes and loading
  behavior of opened surface and analyses cards

## 0.5.0 (2019-07-11)

- added contact mechanics analysis and visualization (#84)
- added progress bars for analysis tasks (#202)
- old analyses for same topography and same function will 
  be deleted (#221)
- added download of contact mechanics data (#228)
- added download of surface container archive (#48)
- fixed wrong unit conversion in analysis plots (#240)
- fixed sometimes wrong target url for cancel button in 
  upload wizard (#237)

## 0.4.2 (2019-06-13)

- added missing template fragment which caused crashes in analyses view (#216)

## 0.4.1 (2019-06-12)

- allow case-insensitive search for user names (#192)
- fixes wrong task information for cards in analyses view (#209)
- empty surfaces can now be selected and edited (#214)
- fixes for image plots of topographies (#76, #213)
- workaround for crash when uploading large file (#212)
- version upgrades: celery, bokeh, caddy, gunicorn

## 0.4.0 (2019-05-28)

- more responsive surface list through AJAX calls (#203)
- added progress bar when uploading a topography file (#127)
- added statistics about shared surfaces (#196)
- improved layout of surface search results and surface detail view,
  added detail view for analyses with similar layout (#197,#204)
- added bookmarking the user who uploaded a topography (#181)
- fixed bug, that users couldn't upload topographies for shared surfaces (#205)
- fixed target for cancel button when editing surface details (#198)

## 0.3.1 (2019-05-10)

- fixes bug that analyses results were not shown for shared surfaces (#186)
- fixes bug that single topographies couldn't be selected in surface list (#190)
- in order to find user names you have to type at least 3 characters (#184)
- fixes highlighting and breadcrumb for "Sharing" page in navigation bar (#187)
- improves display of help texts in topography forms (#180)
- added truncation for too long breadcrumb items in navigation bar (#134)

## 0.3.0 (2019-05-08)

- surfaces can be shared for viewing and optionally also for changing
- user can view/select each others profiles if they collaborate, i.e. share something
- shares for a surface are listed in an extra tab
- all related shares between users are listed in a "Sharing" page accesible from top menu bar
- exisiting shares can be deleted or extended in order to allow changing a surface
- prevent duplicate topography names for same surface (fixes #91)
- topographies with angstrom units can now be display in summary plot (fixes #161)

## 0.2.0 (2019-04-24)

- added category to surfaces (experimental/simulated/dummy data, #145)
- show units to users even if they cannot be changed (#149)
- added widgets for picking measurement dates (#141)
- in surface summary, sort bandwidth bars by lower bound (#85)
- added statistics on welcome page (#148)
- other bug fixes: #98

## 0.1 (2019-04-17)

- login via ORCID
- creation of surfaces with metadata
- uploading topography measurements for a surface together with metadata
- example surface with test data for new users
- zoom into topography surfaces or line scan plots
- automated analyses for topographies and line scans: 
  height/slope/curvature distribution, power spectrum, autocorrelation
- compare analysis results by stitching plots
- download of analysis results as png, xlsx, or text file
- ask user for terms and conditions, also optional terms are possible
- storage of topography files on S3 backend
<|MERGE_RESOLUTION|>--- conflicted
+++ resolved
@@ -1,15 +1,13 @@
 # Changelog for *TopoBank*
 
-<<<<<<< HEAD
-## 1.53.4 (To be released)
-
-- FIX: Copy attachments and properties when publishing a DST
-=======
+## 1.53.0 (not yet released)
+
+- BUG: Copy attachments and properties when deepcopying a DST
+
 ## 1.52.4 (2024-12-16)
 
 - MAINT: Link to download of data in API self-reporting
 - MAINT: Clear task error when resubmitting
->>>>>>> a829e8ac
 
 ## 1.52.3 (2024-12-09)
 
