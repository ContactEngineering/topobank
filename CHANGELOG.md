# Changelog for *TopoBank*

<<<<<<< HEAD
## 1.54.1 (not yet released)

- MAINT: Removed change notifications

## 1.54.0 (2025-02-07)
=======
## 1.54.0 (2025-02-08)
>>>>>>> 33b333d7

- MAINT: Changed URL for getting names of properties in tags
- BUG: Replace `login_required` by appropriate DRF authentication decorator
- BUG: Return 404 when tag does not exist
- BUG: Use `PermissionDenied` rather than `PermissionError` so that permission
  errors are reported to the user

## 1.53.3 (2025-02-02)

- BUG: Fixed getting tag numerical and categorical properties

## 1.53.2 (2025-01-23)

- BUG: Fixed Dropbox settings variable names

## 1.53.1 (2025-01-23)

- ENH: Return name of analysis in serializer

## 1.53.0 (2025-01-23)

- ENH: Route for querying pending or started analyses
- MAINT: Functions now have a fully qualified name and a display name
- BUG: Copy attachments and properties when deepcopying a DST
- BUG: Return named results without specifying a name should not return all results

## 1.52.4 (2024-12-16)

- MAINT: Link to download of data in API self-reporting
- MAINT: Clear task error when resubmitting

## 1.52.3 (2024-12-09)

- MAINT: Allow allauth headless mode

## 1.52.2 (2024-12-05)

- BUG: Ignore TypeErrors when constructing task progress

## 1.52.1 (2024-12-04)

- BUG: Correct reverse name

## 1.52.0 (2024-12-11)

- ENH: Return analysis dependencies from REST API
- ENH: Entry-point route
- ENH: Full headless mode for allauth
- BUG: Propagate dependency errors

## 1.51.0 (2024-11-25)

- ENH: Query topographies for multiple surfaces
- BUG: Return no permission if implementation does not exist

## 1.50.3 (2024-11-13)

- BUG: Allow access to user data for logged-in users
- BUG: Exclude anonymous user in search

## 1.50.2 (2024-11-13)

- BUG: Graceful handling of files without file names

## 1.50.1 (2024-11-13)

- MAINT: Removed accidental 'jedi' dependency

## 1.50.0 (2024-11-12)

- API: Objects now return an "api" field with URLs/hyperrefs to auxiliary API endpoints
  (#1108)
- API: Tags are now uniquely referred to by their name (not their id) in the API
- API: Properties returned as dictionaries (key-value pairs)
- ENH: Generic attachments for digital surface twins and measurements (#331)
- ENH: Surfaces are now returned for all tag children
- ENH: Validation of analysis parameters (#1119)
- ENH: Dependencies for analyses (#1083)
- ENH: New tag retrieve route
- ENH: Saving analysis results (protecting them from deletion)
- BUG: Avoid properties of identical name
- BUG: Tag analysis only runs on subject to which the specific user has access
- MAINT: Replace all bare `FileField`s with `Manifest` models that handle file storage,
  including upload/download logic (#1116, #1117, #1122)
- MAINT: Replace `django-guardian` with simpler authorization system (#1110)
- MAINT: Validation of instrument parameters using new pydantic metadata definition in
  `SurfaceTopography` (1.17.0 and upwards)
- TST: Refactored all tests into a new toplevel directory (#1123)

## 1.8.1 (2024-07-13)

- MAINT: Bumped dependencies to remove muSpectre and introduce muFFT
- BUG: Permission denied when analysis does not exists (right now it yields
  an internal server error)
- BUG: Skip permissions check if there are no surfaces in the subjects

## 1.8.0 (2024-05-12)

- API: `is_numerical` and `is_categorical` of Property are now properties
- ENH: Tag can report all properties of its surfaces
- MAINT: JSON serialization of JAX arrays

## 1.7.3 (2024-03-22)
 
- BUG: Fixed version discovery

## 1.7.2 (2024-03-21)

- MAINT: Changing properties Tagulous fields to `TextField`s to remove race
  condition
- MAINT: Bumped SurfaceTopography to 1.13.12

## 1.7.1 (2024-03-14)

- ENH: Report inspection task memory usage
- ENH: Report sum and max of data points when reporting analysis task memory
  usage

## 1.7.0 (2024-03-12)

- ENH: Properties as key-value pairs wi th categorical and numerical values,
  including units (#904)
- ENH: Export properties to metadata of ZIP containers (#1074)
- ENH: Tags as analysis subjects (as a replacement for surface collections)
- ENH: Import of ZIP containers from URL

## 1.6.1 (2024-01-30)

- MAINT: Updated to django-allauth >= 0.56.0
- MAINT: Don't serve from Django but redirect to S3 for published surface
  containers
- MAINT: installing pre-commit to run linting before commits

## 1.6.0 (2024-01-22)

- ENH: Return creation and modification time in API routes
- MAINT: Fix creation datetime to publication date or None if unknown (was
  set to the date of earlier migration introducing the field)

## 1.5.0 (2024-01-20)

- ENH: API route to retrieve version information
- ENH: Tracing and reporting memory usage of analysis tasks (#1060)
- ENH: Routing manager and analysis tasks to different Celery queues
- ENH: More options for filtering of sharing and publication status
- ENH: Plugins can register middlewares and context processors
- ENH: Plugin versions are now stored for each analysis (#957)
- MAINT: Updated Django to 4.2 LTS release (current 3.2 LTS will no longer be
  supported after April 2024)
- MAINT: Split UI into separate `ce_ui` app in a separate git repository
- MAINT: Split `publication` app into a separate git repository and turned it
  into an optional dependency
- MAINT: Changed django-guardian from generic to direct foreign keys
- MAINT: Enforcing PEP-8 style

## 1.4.5 (2023-12-09)

- MAINT: Allow staff users to manually force cache renewals
- MAINT: Updated SurfaceTopography to 1.12.2 (fixed SPM reader)

## 1.4.4 (2023-11-27)

- BUG: Fixed download of TXT, CSV or XLSX if one of the analyses has an error

## 1.4.3 (2023-11-26)

- BUG: Wrong base64 encoded subject when clicking analyze in topography detail view

## 1.4.2 (2023-11-26)

- MAINT: Hide elements rather than disabling them
- MAINT: Don't allow selection (batch edit) for published topographies
- MAINT: Disable edit button in permissions card when permissions cannot be edited

## 1.4.1 (2023-11-25)

- MAINT: Order measurements in digital surface twin
- BUG: Bokeh plot wrapper did not properly defined glyphs when selection is possible
- BUG: Watching data source changes in Bokeh plot wrapper

## 1.4.0 (2023-11-25)

- ENH: Batch upload (#173, #877, #905, #906, #967)
- ENH: File errors are properly reported to the user (#207)
- ENH: Button to regenerate cached properties (thumbnail, DZI, etc., #207, #789, #895)
- ENH: Added select filter options: '(shared|published) by you' (#750)
- ENH: Added creation and last modified datetime to surfaces and topographies (#1010)
- ENH: Simplified sharing, now includes ownership transfer (#706)
- BUG: Fixes related to uploading files (#223, #261, #667)
- BUG: Fixed automatic extraction of instrument parameters for some file formats
- MAINT: Removing 'DATABASE_URL' environment-var from entrypoint (#1037)
- MAINT: Bokehjs is now used for plotting line scans (#972)
- MAINT: Surface view is now largely a single-page application
- MAINT: REST API for topography handling (#173)
- MAINT: Major refactor of task handling code
- MAINT: Refactor of codebase to respect hierarchy of Django apps (#1018)
- MAINT: Cached topography properties (thumbnail, DZI, etc.) are now generated
  in a single task (#895)
- MAINT: Removed Python Bokeh dependency (#972)
- MAINT: Updated SurfaceTopography to 1.12.1

## 1.3.1 (2023-09-13)

- BUG: Return raw ids in addition to API urls (fixes analysis download)
- BUG: Limit list of analysis functions based on user permissions

## 1.3.0 (2023-09-11)

- ENH: Updated SurfaceTopography to 1.11.0
  (to add support for JPK files, but fixes for DATX files)
- MAINT: Removed usage of content type framework and generic related fields 
  for analysis subjects (#1014)
- MAINT: Moved logic for triggering of tasks (for renewing cache or analyses)
  to the models (#1017)
- MAINT: Performance optimization, e.g. prefetching of datasets (#967)

## 1.2.5 (2023-08-30)

- MAINT: Updated SurfaceTopography to 1.10.1

## 1.2.4 (2023-08-29)

- ENH: Updated SurfaceTopography to 1.10.0
  (to add support for PLUX and WSXM files, bug fixes for GWY and text)

## 1.2.3 (2023-08-28)

- ENH: Updated SurfaceTopography to 1.9.0
  (to add support for OIR and POIR files, bug fixes for SUR and LEXT)

## 1.2.2 (2023-08-21)

- MAINT: More fixes to CSRF injection

## 1.2.1 (2023-08-04)

- MAINT: Unified CSRF injection

## 1.2.0 (2023-08-01)

- ENH: DOI badge
- ENH: Sidebar instead of dropdown for notifications and user menu
- BUG: Plot collapses when switching back to web view (#1001)
- MAINT: Updated SurfaceTopography to 1.8.0
  (to add support for LEXT and DATX files, bug fixes for Mitutoyo files)
- MAINT: Only load those analysis results that the user wants to see
- MAINT: Fixed sort order of analysis downloads
- MAINT: Added django-request-profiler middleware

## 1.1.3 (2023-06-27)

- MAINT: Updated SurfaceTopography to 1.7.0
  (to add support for PLU, FRT and HFM files)

## 1.1.2 (2023-06-17)

- BUG: Fixed missing imports

## 1.1.1 (2023-06-16)

- BUG: More robust handling of complete worker failures
- MAINT: Removed dependency on unused `celery-progress` package

## 1.1.0 (2023-06-11)

- ENH: Unified single page application for analyses, including rewritten
  task status (#795, #796)
- ENH: Webpack based bundling (for the analysis app, #565, #800)
- ENH: CSV download for analyses 
- ENH: Upgrade to Vue 3
- MAINT: Converted pickled binary dictionaries to JSON fields (#573)
- MAINT: Analysis function now has permalink (#824)
- MAINT: Analysis downloads now contain instrument information (#983)
- MAINT: Analysis downloads are now in SI units (#583)
- MAINT: Additional assorted fixes (#118, #169, #499, #624, #671, #857, #897)

## 1.0.5 (2023-04-17)

- DEP: Upgrade of SurfaceTopography to 1.6.2

## 1.0.4 (2023-04-10)

- BUG: Duration of analysis object should not be a property

## 1.0.3 (2023-04-06)

- BUG: Plugin version configuration could not be saved if there is are changes
  on top of the semantic version

## 1.0.2 (2023-04-06)

- DEP: Upgrade of SurfaceTopography to 1.6.0

## 1.0.1 (2023-02-02)

- BUG: Fixed comparative analysis (#962)
- BUG: Remove copy of surface when publication fails

## 1.0.0 (2023-01-31)

- ENH: Added surface collection as analysis subject,
  now analysis functions can be implemented which 
  process a bunch of surfaces (#900)
- ENH: Added output of DOIs related to analyses
  to downloads and to display of results of analyses
  using the standard plot card view (#171)
- ENH: Also save creation time of analyses and show it 
  in the modal dialog for the tasks (#899)
- BUG: Fixed problem loading SUR files (#945)
- BUG: Fixed problem with surface collection name (#953)
- MAINT: Fined-grained enabling of tabnav tabs in settings file
- MAINT: Moved `allauth`-dependent views into `views_allauth`
- MAINT: Added license information to version information modal
- MAINT: Improved log messages of command "create_images"
- MAINT: Fixed missing "plugin.txt" for Docker image in
  production
- MAINT: Removed firefox from production's Dockerfile
- MAINT: Renamed "Sign in via ORCID" to "Sign in"
- MAINT: Default AWS access information to None
- MAINT: Added django-watchman, added celery check
- DEP: Upgrade of SurfaceTopography to 1.3.3 (#950)

## 0.92.0 (2022-12-14)

- ENH: Store bibliography (DOIs) when an analysis completes
  (#171)
- ENH: Enhanced search by also searching for names of 
  users who created digital surface twins or 
  measurements (#896)
- ENH: Also show names of creators of unpublished digital 
  surface twins and measurements in search results (#896) 
- ENH: When hovering on data point, also display measurement
  name and series name (#893)
- ENH: Made "Tasks" information more prominent and added
  possibility to renew selected analyses in the UI (#901) 
- ENH: Added management command "grant_admin_permissions"
  to give a user restricted permissions to enter 
  admin interface in order to edit organizations or check
  the state of analyses
- ENH: Enhanced management command "create_images" such that
  thumbnails and DZI files can be processed separately
  and such that only missing images are generated (#903) 
- ENH: Added link to admin interface for staff users
- ENH: Added config options PUBLICATION_ENABLED and
  PUBLICATION_DISPLAY_TAB_WITH_OWN_PUBLICATIONS which
  are True by default, but can be used to disable publications
- BUG: Fixed crashing of plots when apostrophe was used
  in the subject's name
- BUG: Fixed problem when a surface was part of an
  analysis collection
- MAINT: Close figures after generating plots from 1D
  measurements (#898)
- MAINT: Added plugin system, moved statistical analysis 
  functions and contact mechanics to individual plugins
  (topobank-statistics, topobank-contact), allows to 
  add other functionality via plugins without changing the
  main application
- MAINT: Update for package SurfaceTopography (#911,#923)
- MAINT: Update for package ContactMechanics (#872)
- MAINT: Update of django because of security issue

## 0.91.1 (2022-09-19)

- ENH: Added "Authors" tab in detail page for 
  published digital twins (#811)
- ENH: Added links to contact.engineering paper (#873) 
- BUG: Fixed missing save() statement when renewing 
  bandwidth cache
- MAINT: Security update for django, oauthlib

## 0.91.0 (2022-08-05)

- ENH: Show unreliable bandwidth in different color in 
  bandwidth plot (#825) 
- ENH: Added management command `renew_bandwidth_cache` for
  renewing bandwidth cache for all measurements which includes
  the short reliability cutoff (#880)
- BUG: Fix for parallel generation of same version numbers (#876)
- BUG: Fix for missing import when generating thumbnails (#875)
- BUG: `import_surfaces` management command now saves to database
  after updating file name and before generating squeezed file
- BUG: Fixed layout of measurement form (#878)
- MAINT: Count failed images as failed by default when using management 
  command create_images
- MAINT: Changed redis health beat check intervals
- MAINT: Removed some old template code

## 0.90.3 (2022-07-27)

- ENH: Fixed navigation bar including basket while scrolling (#779)
- BUG: Showed wrong contact mechanics details (#859)
- BUG: Fixed missing progress bars for unready analyses (#858)
- BUG: Fixed impossible return to plot tab (#863)
- BUG: Fixed missing download link for contact mechanics (#865)
- MAINT: Bumped SurfaceTopography version to 1.0

## 0.90.2 (2022-07-11)

- MAINT: Multiple performance fixes, in particular by a) reducing redundant
  SQL queries by either combining queries of filtering in memory and b)
  reducing storage requests (from the Django backend) by only loading the
  plot metadata and not the plot results when preparing the plot in the
  Django backend (#841, #847, #851)
- MAINT: Automatically create 'topobank-dev' bucket in Minio S3 of the
  development Docker environment (local.yml)
- MAINT: Security updates for django and lxml

## 0.90.1 (2022-06-27)

- MAINT: Presign in separate request when loading analysis data (#841)
- MAINT: Some optimization of SQL requests (#841)
- MAINT: Security fixes (numpy, flower)
- MAINT: No longer use of compiled numpy package because of broken wheel
- MAINT: Order of analysis result cards now matches order of chosen 
         checkboxes

## 0.90.0 (2022-05-30)

- ENH: Move plot creation from backend to frontend, speeding up
  plot creation and loading of data (#776)
- ENH: Button to hide/show certain data sources now have the 
  color of the data source next to it (#742)
- ENH: Show hierarchy of digital twins/measurements in plot (#633)
- ENH: User switchable legend for plots (#114, #296, #590, #648)
- ENH: Download plots as SVG vector graphics (#66, #589, #610, #647)
- ENH: Same digital twins/measurements have the same colors
  over all plots
- ENH: Line style is also shown in plot legend
- ENH: Added slider for line widths to plot
- ENH: Sorted functions by name (#719)
- ENH: Increased step size for maximum number of iterations in 
  contact mechanics (#809)
- ENH: Improved filenames of downloaded containers (#815)
- BUG: Fixed logscale labels (#771)
- BUG: Renamed y-label of curvature distribution to probability
  density (#350)
- BUG: Fixed step filename in plot.csv of contact data
- BUG: Plastic calculation should reset plastic displacement before each
  optimizer run (#827)
- BUG: Fixed automtatic redirection from http:// to https:// (#835) 
- MAINT: Typo on landing page (#799)
- MAINT: Some dependency updates because of security issues
- MAINT: Added temporary redirect to challenge URL

## 0.20.1 (2022-04-13)

- BUG: Added missing migration

## 0.20.0 (2022-04-13)

- BUG: Explicity make plastic system if hardness is specified (#819)
- BUG: Fix for thumbnail creation (#782)
- BUG: Fix for redundant thumbnail files (#785)
- MAINT: Removed Selenium dependency; thumbnail generation now
  uses Pillow and matplotlib (#787)
- MAINT: Store topography data and derived data (squeezed files,
  thumbnails) under a unique prefix (#801)

## 0.19.1 (2022-03-23)

- MAINT: Adjusted docker-compose file for production with Docker 
  Swarm for the use with redis, removed memcache and rabbitmq

## 0.19.0 (2022-03-23)

- ENH: Added possibility for assigning DOIs to published datasets
- ENH: Added management command 'renew_containers'
- ENH: Added switch to 'trigger_analyses' which triggers analyses
  for all topographies related to the given surfaces
- MAINT: Switched cache backend and celery broker to
  redis because of several problems with RabbitMQ and Memcached  
- MAINT: Updated django and Pillow because of CVEs

## 0.18.2 (2022-01-26)

- BUG: Fixing missing nc files in contact mechanics download
  (#786)
- BUG: Fixing contact calculations always pending after 
  triggering them manually (#788)
- BUG: Fixing unit issue in contact mechanics for measurements
  with missing data (#783)
- BUG: Now limiting size of measurements for contact mechanics
  (#784)
- BUG: Fix for memcache error (#737)
- WIP: Workaround for failing thumbnails in production (#782)
- MAINT: Updated configuration for Docker Swarm because of 
  connection failures in production ()

## 0.18.1 (2022-01-14)

- MAINT: Added missing changes in order to get running
  with new certificate and using a local Docker repository

## 0.18.0 (2022-01-14)

- ENH: Improved performance of visualization of image maps
  for displaying 2D measurements and in contact mechanics,
  now images of different details levels are calculated 
  in advance using DeepZoom (#679)
- ENH: Improved layout of surface list of Find&Select tab
  (#757)
- ENH: Improved layout of contact mechanics analyses
- ENH: Faster access to bandwidths of measurements due to
  caching in database (#421, #605)
- ENH: Creation of images for measurements can be triggered
  in background via management command (#778)
- ENH: Fixed second navigation bar (#779)
- BUG: Fixes progress meter flaws for slope-dependent 
  properties (#755)
- BUG: Fixes insufficient number of arguments for
  contact mechanics calculation (#777)
- BUG: Fixed scheduled postgres backups (#766)  
- MAINT: Avoid loading full measurement in Django Server
  which allows working with larger measurements (#769)
- MAINT: A "surface" is now called "digital surface twin"
- MAINT: Upgrade of multiple packages because of CVEs 
  (Django, celery, lxml, Pillow)

## 0.17.0 (2021-12-03)

- ENH: Detection and optional filling of missing data 
  points (#321)
- MAINT: In the download's meta.yaml, changed type of
  measurement size from tuple to list such that a 
  safe yaml loader can be used to load surfaces (#668)
- MAINT: Upgrade of reverse proxy caddy in 
  production (#767)
- MAINT: Preparations for running on Docker Swarm 

## 0.16.2 (2021-11-15)

- BUG: Fixed unicode conversion issue in OPDx reader (#761)
- BUG: Fixed wrong condition in management command
  fix_height_scale (#763)
- BUG: Missing permissions in Docker container to
  start Postgres server (#756)
- DEP: Upgrade to SurfaceTopography 0.99.1

## 0.16.1 (2021-10-25)

- BUG: Missing manifest entry problem during installation
  fixed by using another package for fontawesone 5 
  icons (#740)
- BUG: Fixes error messages in special cases of successful
  surface analysis but no successful analysis for 
  measurements (#739)
- BUG: Fixes wrong import which broke management
  command "notify_users" (#736)
- BUG: Fixes alignment of 2D PSD data to 1D PSD 
  data (#738)
- BUG: Fixes that reliability cutoff removed entire
  measurement (#747)
- BUG: Improved error message in case of server 
  error in analysis result (#746)
- DEP: Upgrade to SurfaceTopography 0.98.2 (#751)

## 0.16.0 (2021-10-18)

- ENH: Enhanced search by supporting "weblike" search 
  expressions; now the search term is interpreted as
  phrases combined by 'AND'; also logical expressions 
  with OR and - for NOT can be used; change: only 
  topographies matching the search expression are 
  displayed underneath surfaces from now on (#701)
- ENH: Reliability analysis for scanning probe data (#83)
- ENH: Scale-dependent curvature (#586)
- ENH: Added links to GitHub discussions (#722)
- ENH: Show publication authors on Find&Select page (#733)
- BUG: Scale-dependent slope is now computed using the
  brute force approach (#687)
- BUG: Fixed issue while downloading analysis results
  with stderr for y without masked values (#711)
- BUG: Missing points were not shown correctly in 
  2D plots (#699)
- BUG: Fixed height scale applied twice on import (#718)
- BUG: Fixed continuing average along x after data
  is completed (#724)
- BUG: Fixed that analyses were not recalculated
  if instrument parameters change (#728)
- BUG: Resolution value or tip radius value no longer
  mandatory when instrument type has been chosen (#705)
- MAINT: Computing of averages is handled on the
  SurfaceTopography side
- MAINT: All properties are averages to a reasonable
  number of data points (#696)
- MAINT: Decapitalized analysis function names (e.g.
  "Roughness Parameters" -> "Roughness parameters")
- MAINT: Removed error bars on analysis results
- DEP: Upgrade to Django 3.2
- DEP: Upgrade to fontawesome 5
- DEP: Upgrade to Postgres 13.4
- DEP: Upgrade to SurfaceTopography 0.98.0 (#730, #734)
- DEP: Upgrade to ContactMechanics 0.91.0
- DEP: Upgrade of several other packages
- DEP: Upgrade of sqlparse because of CVE

## 0.15.1 (2021-08-05)

- BUG: Removed unneeded form fields for instrument
  details.

## 0.15.0 (2021-08-05)

- ENH: Added entry for instrument details for
  measurements (name, instrument type and parameters);
  specific parameters are saved in JSON field
  depending on instrument type, default type
  or all measurements is 'undefined'; this data will
  be used later for reliability analysis (#620)
- ENH: Enhanced layout of XLSX files with analysis
  data for analysis functions Height/Slope/Curvature 
  Distribution, Power Spectrum, Autocorrelation, 
  Scale-dependent slope, variable bandwidth (#669)
- ENH: Added anonymous distribution with number of
  measurement uploads over users to Excel file with
  usage statistics (#693)
- ENH: Added support for SPM file format 
  as newer DI files that contain 32-bit data (#695)  
- BUG: Unified order of measurements in surface details
  and when switching between measurements (#703)
- DEP: Upgrade for several dependencies, e.g. 
  SurfaceTopography to version 0.95.1 (#697),
  upgrade of urllib3 because of a CVE
- DEP: Using now PostgreSQL also for tests because
  of JSON fields

## 0.14.0 (2021-07-01)

- ENH: Added upper and lower bound of bandwidth to 
  roughness parameter table (#677)
- ENH: Removed restriction of column width of 
  first column of roughness parameter table when
  on "Analyze" tab, added horizontal scrollbar
  instead (#560)
- ENH: Cache containers of published 
  surfaces in storage on first download, enabled
  direct download of published surfaces  by adding 
  "download/" to publication URL (#684)
- ENH: Added note how to stop animation in the 
  thumbnail gallery (#689)
- ENH: New management command to align topography
  sizes in database with reporting from 
  SurfaceTopography (#685)
- ENH: Added summary page for usage statistics with
  monthly numbers (#572), also sorted sheets now
  in descending order with the latest date first
- BUG: Fixed wrong topography for plots and 
  analysis results after changing significant
  fields like detrend_mode, was introduced with 
  0.13.0 (#590)
- BUG: Workaround for NoneType exception happened
  sometime when creating new topographies (#691)
- BUG: Fixed missing commas in BibTeX and BibLaTeX
  citations (#686)
- BUG: Fixed statistics in output when correcting 
  height scales via management command
- BUG: Fixed cryptic error messages for analyses
  on reentrant line scan, fixed display of "infinity"
  in roughness parameter table (#683)
- BUG: Improved error message if interpolation for 
  averaging fails, shows failing measurement (#681)
- BUG: Fixes in output of 'fix_height_scale' script  

## 0.13.0 (2021-06-16)

- improved performance when uploading new measurements 
  by putting jobs into background and reducing file 
  loads (#261)
- now using a squeezed datafile internally for faster 
  loading of measurements, also added management command
  for recreating those files (#605, #661)
- added publication date next to version number in 
  table on select page (#608)
- added 1D RMS curvature values for line scans and 
  maps to table with roughness parameters (#660)
- added management command 'fix_height_scale' (#678) 
- fixed failing curvature distribution for 
  uniform line scans (#663)
- fixed loading of 2D xyz files (#659, #585)  
- fixed incorrect scaling for OPD files (#675)  
- fixed internal error when analysis card for 
  contact mechanics in certain cases (#670)
- fixed count when deleting analysis functions (#657)
- fixed detrend mode option label "Remove curvature"
  to "Remove curvature and tilt" (#580)
- made display of bandwidth plot more slender for 
  surfaces with only one measurement (#630)
- upgraded to SurfaceTopography 0.94.0  
- several updates of dependencies for security reasons  
  
## 0.12.0 (2021-05-20)

- use acquisition time from data file as initial 
  value for 'measurement date' after upload, if present (#433)
- added buttons for selection and deselection of
  measurements and averages to analysis result plots (#623)
- on viewing a measurement, loading of the plot is
  now done in the background for faster page access (#597)
- fixes internal server error because of failing thumbnail
  generation (#662)
- fixes internal server error display, now show a more
  friendly page with contact link and button to go 
  back to site (#666)
- fixes server error when downloading analyses data
  for PSD for surfaces with only one measurement (#664)

## 0.11.1 (2021-05-11)

- added missing migrations

## 0.11.0 (2021-05-10)

- added "Download" button to individual surfaces to 
  "Select" page (#618)
- added "Download" button for downloading all surfaces
  related to the current selection (#642)
- make two different averages distinguishable in plot
  widgets if one is published by adding version number
  to label
- renamed analysis function "RMS Values" to "Roughness Parameters";
  added columns "from" and "symbol", added more values, show numbers 
  as decimal powers (#651, #653)
- no longer use "e" notation on plot axis, but scientific
  notation with power of 10 (#636)  
- moved labels of colorbars next to colorbars (#592)
- in analyses results for height/slope/curvature distribution,
  renamed data series from "RMS height/slope/curvature" to
  "Gaussian fit" (#641)
- changed surface container format in order to hold multiple
  data files for measurements later (#652) 
- upgrade to SurfaceTopography 0.93.0 (#643)  
- upgrade to Django 2.2.20 because of CVE
- upgrade of packages py and django-debug-toolbar because of CVEs
- fixed bug that no average curve was shown if a surface
  was selected by tag only (#632)
- fixed management command "save_default_function_kwargs" (#621)  

## 0.10.1 (2021-03-31)

- added upgrade of pip in Dockerfile so no rust is needed 
  for python package 'cryptography'

## 0.10.0 (2021-03-31)

- added surface analyses which calculates an average
  over all topographies of a surface; implemented
  for analysis functions "Power Spectrum", 
  "Autocorrelation", and "Variable Bandwidth"; 
  using a more generic analysis model in the backend 
  where not only a topography can be subject to an 
  analysis but also a surface or later other objects (#365, #602)
- added analysis function "Scale-dependent Slope",
  which also calculates an average over a surface (#403)  
- added surface name to tooltip in plots, such that
  topographies with same names can be distinguished (#567)
- added widget for choosing opacity of topographies to 
  analysis plots (#617)  
- disabled creation of example surface for new users;
  this is no longer needed since there are published
  surfaces accessible for all users (#570)
- added missing meta data for surfaces and topographies
  to surface container download; now format can contain
  multiple surfaces and licenses (#552, #614)
- added management command 'import_surfaces' which can
  be used to import surfaces containers previously downloaded
  in the web app (#601) 
- added small description on surface landing page (#574) 
- added small description for bandwidth plot (#576)
- removed plot title from many plots where not needed (#591)
- changed mail address for contact (#619)   
- uses SurfaceTopography version 0.92.0 now, 
  which returns nonuniform PSD only up to a reasonable 
  wavevector (#568)
- upgrade of Pillow, jinja, lxml, PyYAML, pygments, and django 
  because of CVEs
- also show version numbers for numpy and scipy in version
  information, also track those versions for analyses from
  now on (#600)

## 0.9.6 (2020-12-04)

- added display of license when viewing a published 
  surface (#566)
- added "Please wait" label on "Recalculate" button
  in contact mechanics when pressed
- fixed load error in some cases when searching (#543)
- fixed database error (foreign key violation) in logs 
  if an analysis has been finished, but the corresponding
  topography was already deleted in meanwhile - analysis
  is deleted then (#500)
- fixed error when too many topographies were 
  selected (#330)

## 0.9.5 (2020-12-01)

- new layout: menu bar instead of tabs, 
  selection bar below menu bar, nicer vertical pills (#532)
- added counter for total requests (#562)
- fix for RMS table in case of NaN values 
- added dummy thumbnail if thumbnail is missing
- fixed possibly wrong versions in contact mechanics 
  download (#555)
- switched back to usage of original django-tagulous (#549) 

## 0.9.4 (2020-11-23)

- added new analysis function "RMS Values" (#445)
- autoscroll in select tab which moves selected 
  row into view (#544)
- improved bandwidth plot, removed labels
  and added info box on hover with name and 
  thumbnail of the corresponding topography (#535)
- enabled custom sorting of sharing info table (#300)
- usage statistics can be sent by email (#550)  
- fixed wrong select tab state in session (#532)
- renamed button "Properties" to "View" (#537)
- on select tab, only showing first line of 
  descriptions on load, rest expandable by 
  button press (#540)
- fixed ordering by surface name on publication tab

## 0.9.3 (2020-11-12)

- fixed XSS issues
- fixed issue with "fix_permissions" management command
  (#551)

## 0.9.2 (2020-11-02)

- fixed XSS issue

## 0.9.1 (2020-11-02)

- fixed missing dependencies for plotting in production

## 0.9.0 (2020-11-02)

- users can publish their surfaces (#317, #510, #517, #525)
- anonymous session are allowed, users can browse published
  surfaces and analyses without being signed in (#164)
- added thumbnail gallery for topographies in a surface (#514)  
- added tooltip to tab headers (#512)
- adjusted dependencies to new repositories
  resulting from splitting of PyCo package (#475)
- removed plottable dependency, using now bokeh for bandwidth 
  plot (#238) 
- added terms and conditions version 2.0 (#491)
- added anonymous counts for publication and surface
  views and downloads (#511)
- Fixing display of applied boundary conditions for contact
  mechanics calculation (#519). Recalculation needed.
- Removed banner that this is a beta release (#531)  

## 0.8.3 (2020-06-26)

- fix: added missing migration for ordering of topographies 

## 0.8.2 (2020-06-26)

- fix: added missing files for tab navigation 

## 0.8.1 (2020-06-26)

Several improvements and fixes for the user interface.

- added button to basket which allows to deselect all items (#466)
- added widget for changing page size of the result table
  on the "Select" page (#469)
- saving state of filters and paging on Select tab in session (#494)  
- removed "back" buttons not needed any more because of
  tabbed interface (#473)
- simplified tab titles, fixing strange tab behavior for 
  long tab titles (#470)
- added ">>" to tab titles in order to visualize workflow (#484)  
- tab "Analyze" is only shown if an "Analyze" button has been pressed,
  added "Analyze" button to basket (#481)
- in contact mechanics plot, replaced interactive legend by
  a collapsed list of checkboxes increasing the plot area (#472)
- replaced loading indicator for tree on "Select" page (#461) 
- fixing wrong mail configuration in production (#130, #292)
- fixing overlapping pills in detail view for surfaces and
  topographies (#471)
- fixed too many tags shown in tag tree when using filtering (#465)
- fixed missing tabs when displaying terms and conditions (#474)
- fixed wrong message in analyses view if no analyses available,
  but some items have been selected (#485)
- if analyses are about to be shown which have not been triggered yet,
  these analyses are triggered automatically (#402)
- when sharing a surface, it is assured that analyses for the standard arguments
  of all automatic functions are available for the user the surface is
  shared with (#388)
- fixed bug in management command "trigger_analyses", now also replaces
  existing analyses with other arguments than default arguments (#447)
- update to Django 2.2.13 because of security issues (#488)
- updated markdown2 dependency because of security issue (#458)

## 0.8.0 (2020-05-19)

This release mainly implements a redesign of the user interface.

- replaced links in navigation bar and breadcrumbs 
  by tabbed interface (#370, #463, #462), search page is
  now called "Select"
- search field is placed in the navigation bar, search can be
  done from everywhere (#419)
- search is done servers-side, result is shown page by page (#418, #380)
- tags can also be selected for analysis        
- removed card in detail view of topography and surface (#422)
- added simple CSV file with plot data in the ZIP archive
  when downloading data from contact mechanics calculations (#459)
- maximum number of iterations for contact mechanics calculations 
  can be specified by the user (#460)
- fixed that retriggering of analyses could result in different
  default arguments (#457)
- added management script to unify function arguments for exisiting
  analyses (#468)
- fixed different number of allowed steps for automatic and manual
  step selection in contact mechanics calculations (#455)

## 0.7.6 (2020-04-06)

- contact mechanics: added option for manual pressure selection by entering a 
  list of numbers (in addition to automatic pressure selection given the number 
  of values, #452)
- upgrade of Pillow library because of security issues (#454)

## 0.7.5 (2020-02-27)

- added help page with supported file formats, descriptions for the readers
  are defined in PyCo (#424)
- management command 'trigger_analyses' now can trigger analyses also 
  for given functions or specific analyses
- added management command 'notify_users' for sending a simple notification 
  to all users (#437)
- more consistent orientation of topography images,
  including an upgrade to PyCo 0.56.0 (#440)
- more robust when no channel name was given in data file (#441),
  this seemed to generate a lot of exceptions in production
  maybe resulting in too many database clients (#436)
- fix for wrong units of special values (mean+rms) of slope and 
  curvature distributions (#444)
- fix for problem when loading line scans without position (#446)
- upgrade to Django 2.2.10 (#439)

## 0.7.4 (2020-02-14)

- problems during loading of topographies which could already
  be loaded earlier now show error message and a mailto link
  in order to report the issue (#416)
- format detection is only done once file has been uploaded (#412)
- added collection of anonymous usage statistics in local database
  (#147, #427, #431); a non-personal overview with aggregated values per day
  can be exported via the management command "export_usage_statistics" 
- make sure there is no intermediate login page when pressing
  on colored boxes on welcome page (#423)
- upgrade to Django 2.2.9 (#417) 
- upgrade to PyCo 0.55.0 (#428), this fixes problems with
  various file format (see PyCo's changelog for details)
- fix for endless recursion on 404 responses (#367), should also
  fix problems with too many database connections (#436)
  
## 0.7.3 (2019-12-20)

- fixes wrong orientation in topography image plots (#253,#378)
- fixes internal server error with existing ibw files (#413)
- fixes white description in active row of search list (#414)

## 0.7.2 (2019-12-13)

- further improvements on the usability of the surface list (#381)
- added menu option to mark all notifications as read (#391)
- removed tabs from card headers and shifted them as tabs
  to relevant places in order to make clear which part changes
  when choosing another tab (#372) 
- replace / in sheet names before saving xlsx from analyses (#77),
  was closed already but we forgot slashes in topography names
- hide selection of topographies and series in analysis view by 
  default (#310, #404); also clip too long topography names here
- in contact plot, show for each point a small over showing 
  whether a point properly converged or not, as well as values 
  from the axes (#297, #406)
- jump to surfaces, topographies or sharing page when clicking 
  the statistics panel (#248) 
- upgraded pillow package which had security issues (#400)
- upgraded PyCo package to version 0.54.2
- fix that curvature distribution can be calculated for
  periodic surfaces (#382)
- fix for missing "is_periodic" in pipeline which made e.g. that    
  PSD couldn't be calculated nonuniform topographies (#409) 
- OPDx files can now be loaded (#325)  
- fix for topographies from HDF5 files which could't be flagged 
  as periodic (#399)   
- match aspect ratio in displacement plots (#277)
- made task information larger, topography names which cannot
  be broken down to lines are now limited by ellipsis (#252)  
- fixes color of "Recalculate" button (#405)   
- removed unneeded white space in contact mechanics' README file
- don't show "Arguments for this analysis differ" in analyses results
  if nothing is selected; instead, show an info box that no surfaces 
  and topographies have been chosen yet (#408)
   
## 0.7.1 (2019-11-22)

- added "is_periodic" flag for topographies (#347)
- added help texts explaining the asterisk in forms (#305)
- added reference to analyses' download files which user has
  uploaded a topography file (#188)
- unified "please wait" indicators when loading analysis results by AJAX (#236)
- showing notification time stamps now in local time zone
- showing now 403 page if entering a URL which tries to
  access a surface which is no longer accesible
- showing now 404 page also for topography urls which do not exist
  (before server error) 
- fixed invalid links in notifications when an object is deleted (#363)
- fixed invisible topographies in surface list when filtering for category/sharing status (#376)
- improved some visual aspects in surface list (#381, not finished yet)
 
## 0.7.0 (2019-10-23)

- surfaces and topographies can now be tagged (#52)
- hierachical tags can be used when inserting slashes in the tag name, 
  e.g. "projects/big/part_one" (#266)
- replaced view of surfaces by cards with a tree widget, either listing
  all surfaces with topographies, or listing all top level tags which build 
  the main branches of a tag tree; all entries can be searched by name,
  description and tags (#304,#266)  
- search tree can be filtered by sharing state and category (#185)   
- using checkboxes for selecting analysis functions (#271)
- failed analyses are retriggered now when requested again (#371)

## 0.6.3 (2019-10-07)

- added migrations needed for bug fix (#366)
- fixed setting of topography creator to NULL if uploading user
  is removed

## 0.6.2 (2019-10-07)

- bug fix for race conditions while managing dependency versions,
  stopped new analyses (#366)
  
## 0.6.1 (2019-09-24)

- added notifications through a "bell" symbol in the navigation bar
  (#26,#332); notifications are stored in the database and shown 
  to a logged-in user; they're triggered by these events:
   
  + a surface is shared or unshared with the current user 
  + a user gets change access to a surface
  + a shared item was edited
  + a collection of analyses, which has been manually triggered
    has been finished
  + an example surface was created on first login
           
- plotting now line scans with lines; symbols are also used
  if no more than 100 points (#312)
- internal change: analyses are now saved for every combination of topography,
  function and arguments; for each user a specific combination
  is shown; one benefit is if user selects already known parameters,
  the result is immediately there (#208)
- workaround for missing points in PSD plots (#356)   
  
  
## 0.6.0 (2019-08-09)

- fixed sheet names for XLSX download of analysis data (#39,#77)
- fixed version numbers for used dependencies, they are tracked now (#176)
- tab "Warnings" instead of "Failures", incompatible topographies
  for an analysis function is shown as information in a blue box;
  hint about translucent points are shown as warning in a yellow box;
  exceptions in analyses are now shown as error, together with a link
  which makes it easy to send a bug report as e-mail with detailed 
  information (#230)
- extended management command "trigger_analyses" such that failed
  analyses can be retriggered
- ported backend to use newer PyCo version 0.51.1 (#289),
  among other things this release allows to load HDF5 files (302) 
  and OPDX files (#325), more memory efficient caching of file
  contents 
- now shows an error message when file contents are corrupt
- updated dependencies  
  
   
## 0.5.7 (2019-07-24)

- workaround: increased limit for maximum request line (#328)
- fix for server error when uploading files with space in filename (#329)

## 0.5.6 (2019-07-23)

- changed site address for Caddy server to be just the domain name

## 0.5.5 (2019-07-23)

- fixed wrong heights in topography data, using PyCo 0.32.1 now (#295,#320)
- changed buttons in when editing topographies
  and added tooltips to chevron buttons in order to  make
  more clear how batch editing works (#262)
- showing a spinner every time a point is chosen in contact mechanics (#288)
- workaround for tooltips on multiple data points in 1D plot (#246) 

## 0.5.4 (2019-07-16)

- fix for wrong height scale in case automated unit conversion
  was applied on upload (#290), metadata of already uploaded 
  topographies (size+unit) may be wrong
- added buttons and a menu entry to directly show analyses
  for the surface/topography the user is looking at (#264)
  
## 0.5.3 (2019-07-15)

- fixes for slow PSD calculations for line scans with lots of data points,
  using PyCo 0.32.0 now (#269)
- in analysis plots, replace crosshair with inspect tool (#256,#284)
- fixes wrong messages about differing function arguments (#285,#251)
- checking now permissions when downloading data (#286)

## 0.5.2 (2019-07-12)

- workaround for slow autocorrelation computation for
  nonuniform topographies with a large number of data points
- navigation chevron buttons also in topography update form

## 0.5.1 (2019-07-11)

- cosmetic changes like e.g. harmonizing sizes and loading
  behavior of opened surface and analyses cards

## 0.5.0 (2019-07-11)

- added contact mechanics analysis and visualization (#84)
- added progress bars for analysis tasks (#202)
- old analyses for same topography and same function will 
  be deleted (#221)
- added download of contact mechanics data (#228)
- added download of surface container archive (#48)
- fixed wrong unit conversion in analysis plots (#240)
- fixed sometimes wrong target url for cancel button in 
  upload wizard (#237)

## 0.4.2 (2019-06-13)

- added missing template fragment which caused crashes in analyses view (#216)

## 0.4.1 (2019-06-12)

- allow case-insensitive search for user names (#192)
- fixes wrong task information for cards in analyses view (#209)
- empty surfaces can now be selected and edited (#214)
- fixes for image plots of topographies (#76, #213)
- workaround for crash when uploading large file (#212)
- version upgrades: celery, bokeh, caddy, gunicorn

## 0.4.0 (2019-05-28)

- more responsive surface list through AJAX calls (#203)
- added progress bar when uploading a topography file (#127)
- added statistics about shared surfaces (#196)
- improved layout of surface search results and surface detail view,
  added detail view for analyses with similar layout (#197,#204)
- added bookmarking the user who uploaded a topography (#181)
- fixed bug, that users couldn't upload topographies for shared surfaces (#205)
- fixed target for cancel button when editing surface details (#198)

## 0.3.1 (2019-05-10)

- fixes bug that analyses results were not shown for shared surfaces (#186)
- fixes bug that single topographies couldn't be selected in surface list (#190)
- in order to find user names you have to type at least 3 characters (#184)
- fixes highlighting and breadcrumb for "Sharing" page in navigation bar (#187)
- improves display of help texts in topography forms (#180)
- added truncation for too long breadcrumb items in navigation bar (#134)

## 0.3.0 (2019-05-08)

- surfaces can be shared for viewing and optionally also for changing
- user can view/select each others profiles if they collaborate, i.e. share something
- shares for a surface are listed in an extra tab
- all related shares between users are listed in a "Sharing" page accesible from top menu bar
- exisiting shares can be deleted or extended in order to allow changing a surface
- prevent duplicate topography names for same surface (fixes #91)
- topographies with angstrom units can now be display in summary plot (fixes #161)

## 0.2.0 (2019-04-24)

- added category to surfaces (experimental/simulated/dummy data, #145)
- show units to users even if they cannot be changed (#149)
- added widgets for picking measurement dates (#141)
- in surface summary, sort bandwidth bars by lower bound (#85)
- added statistics on welcome page (#148)
- other bug fixes: #98

## 0.1 (2019-04-17)

- login via ORCID
- creation of surfaces with metadata
- uploading topography measurements for a surface together with metadata
- example surface with test data for new users
- zoom into topography surfaces or line scan plots
- automated analyses for topographies and line scans: 
  height/slope/curvature distribution, power spectrum, autocorrelation
- compare analysis results by stitching plots
- download of analysis results as png, xlsx, or text file
- ask user for terms and conditions, also optional terms are possible
- storage of topography files on S3 backend
<|MERGE_RESOLUTION|>--- conflicted
+++ resolved
@@ -1,14 +1,10 @@
 # Changelog for *TopoBank*
 
-<<<<<<< HEAD
 ## 1.54.1 (not yet released)
 
 - MAINT: Removed change notifications
 
-## 1.54.0 (2025-02-07)
-=======
 ## 1.54.0 (2025-02-08)
->>>>>>> 33b333d7
 
 - MAINT: Changed URL for getting names of properties in tags
 - BUG: Replace `login_required` by appropriate DRF authentication decorator
