# Changelog for *TopoBank*

<<<<<<< HEAD
# 1.63.1 (2025-09-15)

- BUG: Route ZIP container creation to 'manager' Celery queue
- ENH: Option for models to dynamically choose Celery routing target
=======
# 1.65.0 (not yet released)

- API: Limit all user searches to organizations of the user
- ENH: Advanced support for organizations
- ENH: Advanced permissions for organizations
- ENH: Lazy delete (recycle bin) for faster endpoint response (#1024)
- ENH: Custodian that regularly cleans up database (lazy deletion)
- ENH: Unified permission REST endpoints
- MAINT: Refactored internal Analysis* models to Workflow* model (#1161)
- MAINT: Removed automatic generation of default group "all"

# 1.64.3 (2025-07-20)

- BUG: Converting list of ids to a string

# 1.64.2 (2025-07-28)

- BUG: Skip failed analyses when preparing download
- MAINT: Bumped SurfaceTopography to 1.18.2 (bug fix in JPK reader)

# 1.64.1 (2025-07-28)

- MAINT: Fixed weird characters in digital surface twin names

# 1.64.0 (2025-07-28)

- MAINT: Bumped Django to 5.2 LTS and switched to ASGI
- MAINT: Don't delete analyses when refreshing the cache, but mark them as invalid
>>>>>>> 810dbe84

# 1.63.0 (2025-05-25)

- ENH: Return task progress messages
- MAINT: Don't delete analyses when refreshing the cache, but mark them as deprecated

# 1.62.4 (2025-05-21)

- BUG: Disabling deletion of old analyses during cache refresh

# 1.62.3 (2025-05-20)

- BUG: Delete analyses before refreshing the cache

# 1.62.2 (2025-05-18)

- BUG: Proper exception when Meta.dependencies is not defined

# 1.62.1 (2025-05-11)

- BUG: Permission for imported containers
- MAINT: Support for JSON serialization of xarrays

# 1.62.0 (2025-05-08)

- ENH: Endpoint for setting permissions on workflow results
  (to share a saved result with another user)
- BUG: Fixed JSON-encoding of masked arrays

# 1.61.2 (2025-05-05)

- BUG: Make sure all keyword arguments are always filled

# 1.61.1 (2025-05-05)

- API: Renamed `error` to `task_error`
- API: Return validation error in 400 body
- BUG: Do not fill missing keyword arguments to make sure analysis result remains
  findable
- BUG: Store scheduled dependencies

# 1.61.0 (2025-05-05)

- API: Renamed `start_time` to `task_start_time` and `end_time` to `task_end_time`
- ENH: Workflow templates
- ENH: Import properties from ZIP container
- MAINT: Renamed `import_surfaces` to `import_datasets`
- MAINT: Added `task_submission_time`, which allows better failure detection

# 1.60.1 (2025-04-27)

- BUG: More robust task state reporting

# 1.60.0 (2025-04-27)

- API: Asynchronous preparation of ZIP downloads (#249)

# 1.59.0 (2025-04-26)

- ENH: Download of tags

# 1.58.5 (2025-04-14)

- API: Sync functions by name, not display name

# 1.58.4 (2025-04-08)

- TST: Allow ignoring specific keys in tests

# 1.58.3 (2025-04-07)

- BUG: Fixed missing local variable `pub` in surface download

# 1.58.2 (2025-04-04)

- BUG: Catch `MultipleObjectsReturned`

# 1.58.1 (2025-04-04)

- BUG: Account adapter should work without signin/signout URLs

# 1.58.0 (2025-04-04)

- ENH: Optional description field for workflow results
- MAINT: Removed automatically adding allauth URLs

# 1.57.4 (2025-04-02)

- MAINT: Default to simple router in production

# 1.57.3 (2025-03-19)

- MAINT: Internal flag for disabling filters when reading file

# 1.57.2 (2025-03-17)

- BUG: Fix download of multiple digital surface twins

# 1.57.1 (2025-03-16)

- MAINT: Order analyses by inverse start time

# 1.57.0 (2025-03-15)

- ENH: Pagination for all list requests
- ENH: Filtering for all list requests
- ENH: Advanced filtering and searching in surface list view
- ENH: Querying computed analyses
- ENH: Deleting named analyses
- API: Removed `function_id` queries; query workflows by name

## 1.56.0 (2025-03-04)

- ENH: Delete endpoint for workflow results
- BUG: Return 400 bad request when creation of download ZIP fails
- BUG: Gracefully handle not existing manifests
- MAINT: Fixed pint deprecation (#1166)
- MAINT: Moved all HTML user routes to ce-ui (#1159)
- MAINT: Bumped SurfaceTopography dependency to 1.18.1

## 1.55.2 (2025-02-16)

- BUG: Graceful fail of squeeze file creation

## 1.55.1 (2025-02-16)

- BUG: Fixed paths for `set-tag-permissions` and `properties-in-tag`
- BUG: Graceful fail of thumbnail or deepzoom creation

## 1.55.0 (2025-02-09)

- API: Analysis function lookups are now by name (not id)
- ENH: Convenience methods for reading and writing JSON and NetCDF files
- MAINT: Renamed analysis functions to workflows
- MAINT: Removed notification on dataset changes
- MAINT: Removed request counter middleware

## 1.54.0 (2025-02-08)

- API: Changed URL for getting names of properties in tags
- BUG: Replaced `login_required` by appropriate DRF authentication decorator
- BUG: Return 404 when tag does not exist
- BUG: Use `PermissionDenied` rather than `PermissionError` so that permission
  errors are reported to the user

## 1.53.3 (2025-02-02)

- BUG: Fixed getting tag numerical and categorical properties

## 1.53.2 (2025-01-23)

- BUG: Fixed Dropbox settings variable names

## 1.53.1 (2025-01-23)

- ENH: Return name of analysis in serializer

## 1.53.0 (2025-01-23)

- ENH: Route for querying pending or started analyses
- MAINT: Functions now have a fully qualified name and a display name
- BUG: Copy attachments and properties when deepcopying a DST
- BUG: Return named results without specifying a name should not return all results

## 1.52.4 (2024-12-16)

- MAINT: Link to download of data in API self-reporting
- MAINT: Clear task error when resubmitting

## 1.52.3 (2024-12-09)

- MAINT: Allow allauth headless mode

## 1.52.2 (2024-12-05)

- BUG: Ignore TypeErrors when constructing task progress

## 1.52.1 (2024-12-04)

- BUG: Correct reverse name

## 1.52.0 (2024-12-11)

- ENH: Return analysis dependencies from REST API
- ENH: Entry-point route
- ENH: Full headless mode for allauth
- BUG: Propagate dependency errors

## 1.51.0 (2024-11-25)

- ENH: Query topographies for multiple surfaces
- BUG: Return no permission if implementation does not exist

## 1.50.3 (2024-11-13)

- BUG: Allow access to user data for logged-in users
- BUG: Exclude anonymous user in search

## 1.50.2 (2024-11-13)

- BUG: Graceful handling of files without file names

## 1.50.1 (2024-11-13)

- MAINT: Removed accidental 'jedi' dependency

## 1.50.0 (2024-11-12)

- API: Objects now return an "api" field with URLs/hyperrefs to auxiliary API endpoints
  (#1108)
- API: Tags are now uniquely referred to by their name (not their id) in the API
- API: Properties returned as dictionaries (key-value pairs)
- ENH: Generic attachments for digital surface twins and measurements (#331)
- ENH: Surfaces are now returned for all tag children
- ENH: Validation of analysis parameters (#1119)
- ENH: Dependencies for analyses (#1083)
- ENH: New tag retrieve route
- ENH: Saving analysis results (protecting them from deletion)
- BUG: Avoid properties of identical name
- BUG: Tag analysis only runs on subject to which the specific user has access
- MAINT: Replace all bare `FileField`s with `Manifest` models that handle file storage,
  including upload/download logic (#1116, #1117, #1122)
- MAINT: Replace `django-guardian` with simpler authorization system (#1110)
- MAINT: Validation of instrument parameters using new pydantic metadata definition in
  `SurfaceTopography` (1.17.0 and upwards)
- TST: Refactored all tests into a new toplevel directory (#1123)

## 1.8.1 (2024-07-13)

- MAINT: Bumped dependencies to remove muSpectre and introduce muFFT
- BUG: Permission denied when analysis does not exists (right now it yields
  an internal server error)
- BUG: Skip permissions check if there are no surfaces in the subjects

## 1.8.0 (2024-05-12)

- API: `is_numerical` and `is_categorical` of Property are now properties
- ENH: Tag can report all properties of its surfaces
- MAINT: JSON serialization of JAX arrays

## 1.7.3 (2024-03-22)
 
- BUG: Fixed version discovery

## 1.7.2 (2024-03-21)

- MAINT: Changing properties Tagulous fields to `TextField`s to remove race
  condition
- MAINT: Bumped SurfaceTopography to 1.13.12

## 1.7.1 (2024-03-14)

- ENH: Report inspection task memory usage
- ENH: Report sum and max of data points when reporting analysis task memory
  usage

## 1.7.0 (2024-03-12)

- ENH: Properties as key-value pairs wi th categorical and numerical values,
  including units (#904)
- ENH: Export properties to metadata of ZIP containers (#1074)
- ENH: Tags as analysis subjects (as a replacement for surface collections)
- ENH: Import of ZIP containers from URL

## 1.6.1 (2024-01-30)

- MAINT: Updated to django-allauth >= 0.56.0
- MAINT: Don't serve from Django but redirect to S3 for published surface
  containers
- MAINT: installing pre-commit to run linting before commits

## 1.6.0 (2024-01-22)

- ENH: Return creation and modification time in API routes
- MAINT: Fix creation datetime to publication date or None if unknown (was
  set to the date of earlier migration introducing the field)

## 1.5.0 (2024-01-20)

- ENH: API route to retrieve version information
- ENH: Tracing and reporting memory usage of analysis tasks (#1060)
- ENH: Routing manager and analysis tasks to different Celery queues
- ENH: More options for filtering of sharing and publication status
- ENH: Plugins can register middlewares and context processors
- ENH: Plugin versions are now stored for each analysis (#957)
- MAINT: Updated Django to 4.2 LTS release (current 3.2 LTS will no longer be
  supported after April 2024)
- MAINT: Split UI into separate `ce_ui` app in a separate git repository
- MAINT: Split `publication` app into a separate git repository and turned it
  into an optional dependency
- MAINT: Changed django-guardian from generic to direct foreign keys
- MAINT: Enforcing PEP-8 style

## 1.4.5 (2023-12-09)

- MAINT: Allow staff users to manually force cache renewals
- MAINT: Updated SurfaceTopography to 1.12.2 (fixed SPM reader)

## 1.4.4 (2023-11-27)

- BUG: Fixed download of TXT, CSV or XLSX if one of the analyses has an error

## 1.4.3 (2023-11-26)

- BUG: Wrong base64 encoded subject when clicking analyze in topography detail view

## 1.4.2 (2023-11-26)

- MAINT: Hide elements rather than disabling them
- MAINT: Don't allow selection (batch edit) for published topographies
- MAINT: Disable edit button in permissions card when permissions cannot be edited

## 1.4.1 (2023-11-25)

- MAINT: Order measurements in digital surface twin
- BUG: Bokeh plot wrapper did not properly defined glyphs when selection is possible
- BUG: Watching data source changes in Bokeh plot wrapper

## 1.4.0 (2023-11-25)

- ENH: Batch upload (#173, #877, #905, #906, #967)
- ENH: File errors are properly reported to the user (#207)
- ENH: Button to regenerate cached properties (thumbnail, DZI, etc., #207, #789, #895)
- ENH: Added select filter options: '(shared|published) by you' (#750)
- ENH: Added creation and last modified datetime to surfaces and topographies (#1010)
- ENH: Simplified sharing, now includes ownership transfer (#706)
- BUG: Fixes related to uploading files (#223, #261, #667)
- BUG: Fixed automatic extraction of instrument parameters for some file formats
- MAINT: Removing 'DATABASE_URL' environment-var from entrypoint (#1037)
- MAINT: Bokehjs is now used for plotting line scans (#972)
- MAINT: Surface view is now largely a single-page application
- MAINT: REST API for topography handling (#173)
- MAINT: Major refactor of task handling code
- MAINT: Refactor of codebase to respect hierarchy of Django apps (#1018)
- MAINT: Cached topography properties (thumbnail, DZI, etc.) are now generated
  in a single task (#895)
- MAINT: Removed Python Bokeh dependency (#972)
- MAINT: Updated SurfaceTopography to 1.12.1

## 1.3.1 (2023-09-13)

- BUG: Return raw ids in addition to API urls (fixes analysis download)
- BUG: Limit list of analysis functions based on user permissions

## 1.3.0 (2023-09-11)

- ENH: Updated SurfaceTopography to 1.11.0
  (to add support for JPK files, but fixes for DATX files)
- MAINT: Removed usage of content type framework and generic related fields 
  for analysis subjects (#1014)
- MAINT: Moved logic for triggering of tasks (for renewing cache or analyses)
  to the models (#1017)
- MAINT: Performance optimization, e.g. prefetching of datasets (#967)

## 1.2.5 (2023-08-30)

- MAINT: Updated SurfaceTopography to 1.10.1

## 1.2.4 (2023-08-29)

- ENH: Updated SurfaceTopography to 1.10.0
  (to add support for PLUX and WSXM files, bug fixes for GWY and text)

## 1.2.3 (2023-08-28)

- ENH: Updated SurfaceTopography to 1.9.0
  (to add support for OIR and POIR files, bug fixes for SUR and LEXT)

## 1.2.2 (2023-08-21)

- MAINT: More fixes to CSRF injection

## 1.2.1 (2023-08-04)

- MAINT: Unified CSRF injection

## 1.2.0 (2023-08-01)

- ENH: DOI badge
- ENH: Sidebar instead of dropdown for notifications and user menu
- BUG: Plot collapses when switching back to web view (#1001)
- MAINT: Updated SurfaceTopography to 1.8.0
  (to add support for LEXT and DATX files, bug fixes for Mitutoyo files)
- MAINT: Only load those analysis results that the user wants to see
- MAINT: Fixed sort order of analysis downloads
- MAINT: Added django-request-profiler middleware

## 1.1.3 (2023-06-27)

- MAINT: Updated SurfaceTopography to 1.7.0
  (to add support for PLU, FRT and HFM files)

## 1.1.2 (2023-06-17)

- BUG: Fixed missing imports

## 1.1.1 (2023-06-16)

- BUG: More robust handling of complete worker failures
- MAINT: Removed dependency on unused `celery-progress` package

## 1.1.0 (2023-06-11)

- ENH: Unified single page application for analyses, including rewritten
  task status (#795, #796)
- ENH: Webpack based bundling (for the analysis app, #565, #800)
- ENH: CSV download for analyses 
- ENH: Upgrade to Vue 3
- MAINT: Converted pickled binary dictionaries to JSON fields (#573)
- MAINT: Analysis function now has permalink (#824)
- MAINT: Analysis downloads now contain instrument information (#983)
- MAINT: Analysis downloads are now in SI units (#583)
- MAINT: Additional assorted fixes (#118, #169, #499, #624, #671, #857, #897)

## 1.0.5 (2023-04-17)

- DEP: Upgrade of SurfaceTopography to 1.6.2

## 1.0.4 (2023-04-10)

- BUG: Duration of analysis object should not be a property

## 1.0.3 (2023-04-06)

- BUG: Plugin version configuration could not be saved if there is are changes
  on top of the semantic version

## 1.0.2 (2023-04-06)

- DEP: Upgrade of SurfaceTopography to 1.6.0

## 1.0.1 (2023-02-02)

- BUG: Fixed comparative analysis (#962)
- BUG: Remove copy of surface when publication fails

## 1.0.0 (2023-01-31)

- ENH: Added surface collection as analysis subject,
  now analysis functions can be implemented which 
  process a bunch of surfaces (#900)
- ENH: Added output of DOIs related to analyses
  to downloads and to display of results of analyses
  using the standard plot card view (#171)
- ENH: Also save creation time of analyses and show it 
  in the modal dialog for the tasks (#899)
- BUG: Fixed problem loading SUR files (#945)
- BUG: Fixed problem with surface collection name (#953)
- MAINT: Fined-grained enabling of tabnav tabs in settings file
- MAINT: Moved `allauth`-dependent views into `views_allauth`
- MAINT: Added license information to version information modal
- MAINT: Improved log messages of command "create_images"
- MAINT: Fixed missing "plugin.txt" for Docker image in
  production
- MAINT: Removed firefox from production's Dockerfile
- MAINT: Renamed "Sign in via ORCID" to "Sign in"
- MAINT: Default AWS access information to None
- MAINT: Added django-watchman, added celery check
- DEP: Upgrade of SurfaceTopography to 1.3.3 (#950)

## 0.92.0 (2022-12-14)

- ENH: Store bibliography (DOIs) when an analysis completes
  (#171)
- ENH: Enhanced search by also searching for names of 
  users who created digital surface twins or 
  measurements (#896)
- ENH: Also show names of creators of unpublished digital 
  surface twins and measurements in search results (#896) 
- ENH: When hovering on data point, also display measurement
  name and series name (#893)
- ENH: Made "Tasks" information more prominent and added
  possibility to renew selected analyses in the UI (#901) 
- ENH: Added management command "grant_admin_permissions"
  to give a user restricted permissions to enter 
  admin interface in order to edit organizations or check
  the state of analyses
- ENH: Enhanced management command "create_images" such that
  thumbnails and DZI files can be processed separately
  and such that only missing images are generated (#903) 
- ENH: Added link to admin interface for staff users
- ENH: Added config options PUBLICATION_ENABLED and
  PUBLICATION_DISPLAY_TAB_WITH_OWN_PUBLICATIONS which
  are True by default, but can be used to disable publications
- BUG: Fixed crashing of plots when apostrophe was used
  in the subject's name
- BUG: Fixed problem when a surface was part of an
  analysis collection
- MAINT: Close figures after generating plots from 1D
  measurements (#898)
- MAINT: Added plugin system, moved statistical analysis 
  functions and contact mechanics to individual plugins
  (topobank-statistics, topobank-contact), allows to 
  add other functionality via plugins without changing the
  main application
- MAINT: Update for package SurfaceTopography (#911,#923)
- MAINT: Update for package ContactMechanics (#872)
- MAINT: Update of django because of security issue

## 0.91.1 (2022-09-19)

- ENH: Added "Authors" tab in detail page for 
  published digital twins (#811)
- ENH: Added links to contact.engineering paper (#873) 
- BUG: Fixed missing save() statement when renewing 
  bandwidth cache
- MAINT: Security update for django, oauthlib

## 0.91.0 (2022-08-05)

- ENH: Show unreliable bandwidth in different color in 
  bandwidth plot (#825) 
- ENH: Added management command `renew_bandwidth_cache` for
  renewing bandwidth cache for all measurements which includes
  the short reliability cutoff (#880)
- BUG: Fix for parallel generation of same version numbers (#876)
- BUG: Fix for missing import when generating thumbnails (#875)
- BUG: `import_surfaces` management command now saves to database
  after updating file name and before generating squeezed file
- BUG: Fixed layout of measurement form (#878)
- MAINT: Count failed images as failed by default when using management 
  command create_images
- MAINT: Changed redis health beat check intervals
- MAINT: Removed some old template code

## 0.90.3 (2022-07-27)

- ENH: Fixed navigation bar including basket while scrolling (#779)
- BUG: Showed wrong contact mechanics details (#859)
- BUG: Fixed missing progress bars for unready analyses (#858)
- BUG: Fixed impossible return to plot tab (#863)
- BUG: Fixed missing download link for contact mechanics (#865)
- MAINT: Bumped SurfaceTopography version to 1.0

## 0.90.2 (2022-07-11)

- MAINT: Multiple performance fixes, in particular by a) reducing redundant
  SQL queries by either combining queries of filtering in memory and b)
  reducing storage requests (from the Django backend) by only loading the
  plot metadata and not the plot results when preparing the plot in the
  Django backend (#841, #847, #851)
- MAINT: Automatically create 'topobank-dev' bucket in Minio S3 of the
  development Docker environment (local.yml)
- MAINT: Security updates for django and lxml

## 0.90.1 (2022-06-27)

- MAINT: Presign in separate request when loading analysis data (#841)
- MAINT: Some optimization of SQL requests (#841)
- MAINT: Security fixes (numpy, flower)
- MAINT: No longer use of compiled numpy package because of broken wheel
- MAINT: Order of analysis result cards now matches order of chosen 
         checkboxes

## 0.90.0 (2022-05-30)

- ENH: Move plot creation from backend to frontend, speeding up
  plot creation and loading of data (#776)
- ENH: Button to hide/show certain data sources now have the 
  color of the data source next to it (#742)
- ENH: Show hierarchy of digital twins/measurements in plot (#633)
- ENH: User switchable legend for plots (#114, #296, #590, #648)
- ENH: Download plots as SVG vector graphics (#66, #589, #610, #647)
- ENH: Same digital twins/measurements have the same colors
  over all plots
- ENH: Line style is also shown in plot legend
- ENH: Added slider for line widths to plot
- ENH: Sorted functions by name (#719)
- ENH: Increased step size for maximum number of iterations in 
  contact mechanics (#809)
- ENH: Improved filenames of downloaded containers (#815)
- BUG: Fixed logscale labels (#771)
- BUG: Renamed y-label of curvature distribution to probability
  density (#350)
- BUG: Fixed step filename in plot.csv of contact data
- BUG: Plastic calculation should reset plastic displacement before each
  optimizer run (#827)
- BUG: Fixed automtatic redirection from http:// to https:// (#835) 
- MAINT: Typo on landing page (#799)
- MAINT: Some dependency updates because of security issues
- MAINT: Added temporary redirect to challenge URL

## 0.20.1 (2022-04-13)

- BUG: Added missing migration

## 0.20.0 (2022-04-13)

- BUG: Explicity make plastic system if hardness is specified (#819)
- BUG: Fix for thumbnail creation (#782)
- BUG: Fix for redundant thumbnail files (#785)
- MAINT: Removed Selenium dependency; thumbnail generation now
  uses Pillow and matplotlib (#787)
- MAINT: Store topography data and derived data (squeezed files,
  thumbnails) under a unique prefix (#801)

## 0.19.1 (2022-03-23)

- MAINT: Adjusted docker-compose file for production with Docker 
  Swarm for the use with redis, removed memcache and rabbitmq

## 0.19.0 (2022-03-23)

- ENH: Added possibility for assigning DOIs to published datasets
- ENH: Added management command 'renew_containers'
- ENH: Added switch to 'trigger_analyses' which triggers analyses
  for all topographies related to the given surfaces
- MAINT: Switched cache backend and celery broker to
  redis because of several problems with RabbitMQ and Memcached  
- MAINT: Updated django and Pillow because of CVEs

## 0.18.2 (2022-01-26)

- BUG: Fixing missing nc files in contact mechanics download
  (#786)
- BUG: Fixing contact calculations always pending after 
  triggering them manually (#788)
- BUG: Fixing unit issue in contact mechanics for measurements
  with missing data (#783)
- BUG: Now limiting size of measurements for contact mechanics
  (#784)
- BUG: Fix for memcache error (#737)
- WIP: Workaround for failing thumbnails in production (#782)
- MAINT: Updated configuration for Docker Swarm because of 
  connection failures in production ()

## 0.18.1 (2022-01-14)

- MAINT: Added missing changes in order to get running
  with new certificate and using a local Docker repository

## 0.18.0 (2022-01-14)

- ENH: Improved performance of visualization of image maps
  for displaying 2D measurements and in contact mechanics,
  now images of different details levels are calculated 
  in advance using DeepZoom (#679)
- ENH: Improved layout of surface list of Find&Select tab
  (#757)
- ENH: Improved layout of contact mechanics analyses
- ENH: Faster access to bandwidths of measurements due to
  caching in database (#421, #605)
- ENH: Creation of images for measurements can be triggered
  in background via management command (#778)
- ENH: Fixed second navigation bar (#779)
- BUG: Fixes progress meter flaws for slope-dependent 
  properties (#755)
- BUG: Fixes insufficient number of arguments for
  contact mechanics calculation (#777)
- BUG: Fixed scheduled postgres backups (#766)  
- MAINT: Avoid loading full measurement in Django Server
  which allows working with larger measurements (#769)
- MAINT: A "surface" is now called "digital surface twin"
- MAINT: Upgrade of multiple packages because of CVEs 
  (Django, celery, lxml, Pillow)

## 0.17.0 (2021-12-03)

- ENH: Detection and optional filling of missing data 
  points (#321)
- MAINT: In the download's meta.yaml, changed type of
  measurement size from tuple to list such that a 
  safe yaml loader can be used to load surfaces (#668)
- MAINT: Upgrade of reverse proxy caddy in 
  production (#767)
- MAINT: Preparations for running on Docker Swarm 

## 0.16.2 (2021-11-15)

- BUG: Fixed unicode conversion issue in OPDx reader (#761)
- BUG: Fixed wrong condition in management command
  fix_height_scale (#763)
- BUG: Missing permissions in Docker container to
  start Postgres server (#756)
- DEP: Upgrade to SurfaceTopography 0.99.1

## 0.16.1 (2021-10-25)

- BUG: Missing manifest entry problem during installation
  fixed by using another package for fontawesone 5 
  icons (#740)
- BUG: Fixes error messages in special cases of successful
  surface analysis but no successful analysis for 
  measurements (#739)
- BUG: Fixes wrong import which broke management
  command "notify_users" (#736)
- BUG: Fixes alignment of 2D PSD data to 1D PSD 
  data (#738)
- BUG: Fixes that reliability cutoff removed entire
  measurement (#747)
- BUG: Improved error message in case of server 
  error in analysis result (#746)
- DEP: Upgrade to SurfaceTopography 0.98.2 (#751)

## 0.16.0 (2021-10-18)

- ENH: Enhanced search by supporting "weblike" search 
  expressions; now the search term is interpreted as
  phrases combined by 'AND'; also logical expressions 
  with OR and - for NOT can be used; change: only 
  topographies matching the search expression are 
  displayed underneath surfaces from now on (#701)
- ENH: Reliability analysis for scanning probe data (#83)
- ENH: Scale-dependent curvature (#586)
- ENH: Added links to GitHub discussions (#722)
- ENH: Show publication authors on Find&Select page (#733)
- BUG: Scale-dependent slope is now computed using the
  brute force approach (#687)
- BUG: Fixed issue while downloading analysis results
  with stderr for y without masked values (#711)
- BUG: Missing points were not shown correctly in 
  2D plots (#699)
- BUG: Fixed height scale applied twice on import (#718)
- BUG: Fixed continuing average along x after data
  is completed (#724)
- BUG: Fixed that analyses were not recalculated
  if instrument parameters change (#728)
- BUG: Resolution value or tip radius value no longer
  mandatory when instrument type has been chosen (#705)
- MAINT: Computing of averages is handled on the
  SurfaceTopography side
- MAINT: All properties are averages to a reasonable
  number of data points (#696)
- MAINT: Decapitalized analysis function names (e.g.
  "Roughness Parameters" -> "Roughness parameters")
- MAINT: Removed error bars on analysis results
- DEP: Upgrade to Django 3.2
- DEP: Upgrade to fontawesome 5
- DEP: Upgrade to Postgres 13.4
- DEP: Upgrade to SurfaceTopography 0.98.0 (#730, #734)
- DEP: Upgrade to ContactMechanics 0.91.0
- DEP: Upgrade of several other packages
- DEP: Upgrade of sqlparse because of CVE

## 0.15.1 (2021-08-05)

- BUG: Removed unneeded form fields for instrument
  details.

## 0.15.0 (2021-08-05)

- ENH: Added entry for instrument details for
  measurements (name, instrument type and parameters);
  specific parameters are saved in JSON field
  depending on instrument type, default type
  or all measurements is 'undefined'; this data will
  be used later for reliability analysis (#620)
- ENH: Enhanced layout of XLSX files with analysis
  data for analysis functions Height/Slope/Curvature 
  Distribution, Power Spectrum, Autocorrelation, 
  Scale-dependent slope, variable bandwidth (#669)
- ENH: Added anonymous distribution with number of
  measurement uploads over users to Excel file with
  usage statistics (#693)
- ENH: Added support for SPM file format 
  as newer DI files that contain 32-bit data (#695)  
- BUG: Unified order of measurements in surface details
  and when switching between measurements (#703)
- DEP: Upgrade for several dependencies, e.g. 
  SurfaceTopography to version 0.95.1 (#697),
  upgrade of urllib3 because of a CVE
- DEP: Using now PostgreSQL also for tests because
  of JSON fields

## 0.14.0 (2021-07-01)

- ENH: Added upper and lower bound of bandwidth to 
  roughness parameter table (#677)
- ENH: Removed restriction of column width of 
  first column of roughness parameter table when
  on "Analyze" tab, added horizontal scrollbar
  instead (#560)
- ENH: Cache containers of published 
  surfaces in storage on first download, enabled
  direct download of published surfaces  by adding 
  "download/" to publication URL (#684)
- ENH: Added note how to stop animation in the 
  thumbnail gallery (#689)
- ENH: New management command to align topography
  sizes in database with reporting from 
  SurfaceTopography (#685)
- ENH: Added summary page for usage statistics with
  monthly numbers (#572), also sorted sheets now
  in descending order with the latest date first
- BUG: Fixed wrong topography for plots and 
  analysis results after changing significant
  fields like detrend_mode, was introduced with 
  0.13.0 (#590)
- BUG: Workaround for NoneType exception happened
  sometime when creating new topographies (#691)
- BUG: Fixed missing commas in BibTeX and BibLaTeX
  citations (#686)
- BUG: Fixed statistics in output when correcting 
  height scales via management command
- BUG: Fixed cryptic error messages for analyses
  on reentrant line scan, fixed display of "infinity"
  in roughness parameter table (#683)
- BUG: Improved error message if interpolation for 
  averaging fails, shows failing measurement (#681)
- BUG: Fixes in output of 'fix_height_scale' script  

## 0.13.0 (2021-06-16)

- improved performance when uploading new measurements 
  by putting jobs into background and reducing file 
  loads (#261)
- now using a squeezed datafile internally for faster 
  loading of measurements, also added management command
  for recreating those files (#605, #661)
- added publication date next to version number in 
  table on select page (#608)
- added 1D RMS curvature values for line scans and 
  maps to table with roughness parameters (#660)
- added management command 'fix_height_scale' (#678) 
- fixed failing curvature distribution for 
  uniform line scans (#663)
- fixed loading of 2D xyz files (#659, #585)  
- fixed incorrect scaling for OPD files (#675)  
- fixed internal error when analysis card for 
  contact mechanics in certain cases (#670)
- fixed count when deleting analysis functions (#657)
- fixed detrend mode option label "Remove curvature"
  to "Remove curvature and tilt" (#580)
- made display of bandwidth plot more slender for 
  surfaces with only one measurement (#630)
- upgraded to SurfaceTopography 0.94.0  
- several updates of dependencies for security reasons  
  
## 0.12.0 (2021-05-20)

- use acquisition time from data file as initial 
  value for 'measurement date' after upload, if present (#433)
- added buttons for selection and deselection of
  measurements and averages to analysis result plots (#623)
- on viewing a measurement, loading of the plot is
  now done in the background for faster page access (#597)
- fixes internal server error because of failing thumbnail
  generation (#662)
- fixes internal server error display, now show a more
  friendly page with contact link and button to go 
  back to site (#666)
- fixes server error when downloading analyses data
  for PSD for surfaces with only one measurement (#664)

## 0.11.1 (2021-05-11)

- added missing migrations

## 0.11.0 (2021-05-10)

- added "Download" button to individual surfaces to 
  "Select" page (#618)
- added "Download" button for downloading all surfaces
  related to the current selection (#642)
- make two different averages distinguishable in plot
  widgets if one is published by adding version number
  to label
- renamed analysis function "RMS Values" to "Roughness Parameters";
  added columns "from" and "symbol", added more values, show numbers 
  as decimal powers (#651, #653)
- no longer use "e" notation on plot axis, but scientific
  notation with power of 10 (#636)  
- moved labels of colorbars next to colorbars (#592)
- in analyses results for height/slope/curvature distribution,
  renamed data series from "RMS height/slope/curvature" to
  "Gaussian fit" (#641)
- changed surface container format in order to hold multiple
  data files for measurements later (#652) 
- upgrade to SurfaceTopography 0.93.0 (#643)  
- upgrade to Django 2.2.20 because of CVE
- upgrade of packages py and django-debug-toolbar because of CVEs
- fixed bug that no average curve was shown if a surface
  was selected by tag only (#632)
- fixed management command "save_default_function_kwargs" (#621)  

## 0.10.1 (2021-03-31)

- added upgrade of pip in Dockerfile so no rust is needed 
  for python package 'cryptography'

## 0.10.0 (2021-03-31)

- added surface analyses which calculates an average
  over all topographies of a surface; implemented
  for analysis functions "Power Spectrum", 
  "Autocorrelation", and "Variable Bandwidth"; 
  using a more generic analysis model in the backend 
  where not only a topography can be subject to an 
  analysis but also a surface or later other objects (#365, #602)
- added analysis function "Scale-dependent Slope",
  which also calculates an average over a surface (#403)  
- added surface name to tooltip in plots, such that
  topographies with same names can be distinguished (#567)
- added widget for choosing opacity of topographies to 
  analysis plots (#617)  
- disabled creation of example surface for new users;
  this is no longer needed since there are published
  surfaces accessible for all users (#570)
- added missing meta data for surfaces and topographies
  to surface container download; now format can contain
  multiple surfaces and licenses (#552, #614)
- added management command 'import_surfaces' which can
  be used to import surfaces containers previously downloaded
  in the web app (#601) 
- added small description on surface landing page (#574) 
- added small description for bandwidth plot (#576)
- removed plot title from many plots where not needed (#591)
- changed mail address for contact (#619)   
- uses SurfaceTopography version 0.92.0 now, 
  which returns nonuniform PSD only up to a reasonable 
  wavevector (#568)
- upgrade of Pillow, jinja, lxml, PyYAML, pygments, and django 
  because of CVEs
- also show version numbers for numpy and scipy in version
  information, also track those versions for analyses from
  now on (#600)

## 0.9.6 (2020-12-04)

- added display of license when viewing a published 
  surface (#566)
- added "Please wait" label on "Recalculate" button
  in contact mechanics when pressed
- fixed load error in some cases when searching (#543)
- fixed database error (foreign key violation) in logs 
  if an analysis has been finished, but the corresponding
  topography was already deleted in meanwhile - analysis
  is deleted then (#500)
- fixed error when too many topographies were 
  selected (#330)

## 0.9.5 (2020-12-01)

- new layout: menu bar instead of tabs, 
  selection bar below menu bar, nicer vertical pills (#532)
- added counter for total requests (#562)
- fix for RMS table in case of NaN values 
- added dummy thumbnail if thumbnail is missing
- fixed possibly wrong versions in contact mechanics 
  download (#555)
- switched back to usage of original django-tagulous (#549) 

## 0.9.4 (2020-11-23)

- added new analysis function "RMS Values" (#445)
- autoscroll in select tab which moves selected 
  row into view (#544)
- improved bandwidth plot, removed labels
  and added info box on hover with name and 
  thumbnail of the corresponding topography (#535)
- enabled custom sorting of sharing info table (#300)
- usage statistics can be sent by email (#550)  
- fixed wrong select tab state in session (#532)
- renamed button "Properties" to "View" (#537)
- on select tab, only showing first line of 
  descriptions on load, rest expandable by 
  button press (#540)
- fixed ordering by surface name on publication tab

## 0.9.3 (2020-11-12)

- fixed XSS issues
- fixed issue with "fix_permissions" management command
  (#551)

## 0.9.2 (2020-11-02)

- fixed XSS issue

## 0.9.1 (2020-11-02)

- fixed missing dependencies for plotting in production

## 0.9.0 (2020-11-02)

- users can publish their surfaces (#317, #510, #517, #525)
- anonymous session are allowed, users can browse published
  surfaces and analyses without being signed in (#164)
- added thumbnail gallery for topographies in a surface (#514)  
- added tooltip to tab headers (#512)
- adjusted dependencies to new repositories
  resulting from splitting of PyCo package (#475)
- removed plottable dependency, using now bokeh for bandwidth 
  plot (#238) 
- added terms and conditions version 2.0 (#491)
- added anonymous counts for publication and surface
  views and downloads (#511)
- Fixing display of applied boundary conditions for contact
  mechanics calculation (#519). Recalculation needed.
- Removed banner that this is a beta release (#531)  

## 0.8.3 (2020-06-26)

- fix: added missing migration for ordering of topographies 

## 0.8.2 (2020-06-26)

- fix: added missing files for tab navigation 

## 0.8.1 (2020-06-26)

Several improvements and fixes for the user interface.

- added button to basket which allows to deselect all items (#466)
- added widget for changing page size of the result table
  on the "Select" page (#469)
- saving state of filters and paging on Select tab in session (#494)  
- removed "back" buttons not needed any more because of
  tabbed interface (#473)
- simplified tab titles, fixing strange tab behavior for 
  long tab titles (#470)
- added ">>" to tab titles in order to visualize workflow (#484)  
- tab "Analyze" is only shown if an "Analyze" button has been pressed,
  added "Analyze" button to basket (#481)
- in contact mechanics plot, replaced interactive legend by
  a collapsed list of checkboxes increasing the plot area (#472)
- replaced loading indicator for tree on "Select" page (#461) 
- fixing wrong mail configuration in production (#130, #292)
- fixing overlapping pills in detail view for surfaces and
  topographies (#471)
- fixed too many tags shown in tag tree when using filtering (#465)
- fixed missing tabs when displaying terms and conditions (#474)
- fixed wrong message in analyses view if no analyses available,
  but some items have been selected (#485)
- if analyses are about to be shown which have not been triggered yet,
  these analyses are triggered automatically (#402)
- when sharing a surface, it is assured that analyses for the standard arguments
  of all automatic functions are available for the user the surface is
  shared with (#388)
- fixed bug in management command "trigger_analyses", now also replaces
  existing analyses with other arguments than default arguments (#447)
- update to Django 2.2.13 because of security issues (#488)
- updated markdown2 dependency because of security issue (#458)

## 0.8.0 (2020-05-19)

This release mainly implements a redesign of the user interface.

- replaced links in navigation bar and breadcrumbs 
  by tabbed interface (#370, #463, #462), search page is
  now called "Select"
- search field is placed in the navigation bar, search can be
  done from everywhere (#419)
- search is done servers-side, result is shown page by page (#418, #380)
- tags can also be selected for analysis        
- removed card in detail view of topography and surface (#422)
- added simple CSV file with plot data in the ZIP archive
  when downloading data from contact mechanics calculations (#459)
- maximum number of iterations for contact mechanics calculations 
  can be specified by the user (#460)
- fixed that retriggering of analyses could result in different
  default arguments (#457)
- added management script to unify function arguments for exisiting
  analyses (#468)
- fixed different number of allowed steps for automatic and manual
  step selection in contact mechanics calculations (#455)

## 0.7.6 (2020-04-06)

- contact mechanics: added option for manual pressure selection by entering a 
  list of numbers (in addition to automatic pressure selection given the number 
  of values, #452)
- upgrade of Pillow library because of security issues (#454)

## 0.7.5 (2020-02-27)

- added help page with supported file formats, descriptions for the readers
  are defined in PyCo (#424)
- management command 'trigger_analyses' now can trigger analyses also 
  for given functions or specific analyses
- added management command 'notify_users' for sending a simple notification 
  to all users (#437)
- more consistent orientation of topography images,
  including an upgrade to PyCo 0.56.0 (#440)
- more robust when no channel name was given in data file (#441),
  this seemed to generate a lot of exceptions in production
  maybe resulting in too many database clients (#436)
- fix for wrong units of special values (mean+rms) of slope and 
  curvature distributions (#444)
- fix for problem when loading line scans without position (#446)
- upgrade to Django 2.2.10 (#439)

## 0.7.4 (2020-02-14)

- problems during loading of topographies which could already
  be loaded earlier now show error message and a mailto link
  in order to report the issue (#416)
- format detection is only done once file has been uploaded (#412)
- added collection of anonymous usage statistics in local database
  (#147, #427, #431); a non-personal overview with aggregated values per day
  can be exported via the management command "export_usage_statistics" 
- make sure there is no intermediate login page when pressing
  on colored boxes on welcome page (#423)
- upgrade to Django 2.2.9 (#417) 
- upgrade to PyCo 0.55.0 (#428), this fixes problems with
  various file format (see PyCo's changelog for details)
- fix for endless recursion on 404 responses (#367), should also
  fix problems with too many database connections (#436)
  
## 0.7.3 (2019-12-20)

- fixes wrong orientation in topography image plots (#253,#378)
- fixes internal server error with existing ibw files (#413)
- fixes white description in active row of search list (#414)

## 0.7.2 (2019-12-13)

- further improvements on the usability of the surface list (#381)
- added menu option to mark all notifications as read (#391)
- removed tabs from card headers and shifted them as tabs
  to relevant places in order to make clear which part changes
  when choosing another tab (#372) 
- replace / in sheet names before saving xlsx from analyses (#77),
  was closed already but we forgot slashes in topography names
- hide selection of topographies and series in analysis view by 
  default (#310, #404); also clip too long topography names here
- in contact plot, show for each point a small over showing 
  whether a point properly converged or not, as well as values 
  from the axes (#297, #406)
- jump to surfaces, topographies or sharing page when clicking 
  the statistics panel (#248) 
- upgraded pillow package which had security issues (#400)
- upgraded PyCo package to version 0.54.2
- fix that curvature distribution can be calculated for
  periodic surfaces (#382)
- fix for missing "is_periodic" in pipeline which made e.g. that    
  PSD couldn't be calculated nonuniform topographies (#409) 
- OPDx files can now be loaded (#325)  
- fix for topographies from HDF5 files which could't be flagged 
  as periodic (#399)   
- match aspect ratio in displacement plots (#277)
- made task information larger, topography names which cannot
  be broken down to lines are now limited by ellipsis (#252)  
- fixes color of "Recalculate" button (#405)   
- removed unneeded white space in contact mechanics' README file
- don't show "Arguments for this analysis differ" in analyses results
  if nothing is selected; instead, show an info box that no surfaces 
  and topographies have been chosen yet (#408)
   
## 0.7.1 (2019-11-22)

- added "is_periodic" flag for topographies (#347)
- added help texts explaining the asterisk in forms (#305)
- added reference to analyses' download files which user has
  uploaded a topography file (#188)
- unified "please wait" indicators when loading analysis results by AJAX (#236)
- showing notification time stamps now in local time zone
- showing now 403 page if entering a URL which tries to
  access a surface which is no longer accesible
- showing now 404 page also for topography urls which do not exist
  (before server error) 
- fixed invalid links in notifications when an object is deleted (#363)
- fixed invisible topographies in surface list when filtering for category/sharing status (#376)
- improved some visual aspects in surface list (#381, not finished yet)
 
## 0.7.0 (2019-10-23)

- surfaces and topographies can now be tagged (#52)
- hierachical tags can be used when inserting slashes in the tag name, 
  e.g. "projects/big/part_one" (#266)
- replaced view of surfaces by cards with a tree widget, either listing
  all surfaces with topographies, or listing all top level tags which build 
  the main branches of a tag tree; all entries can be searched by name,
  description and tags (#304,#266)  
- search tree can be filtered by sharing state and category (#185)   
- using checkboxes for selecting analysis functions (#271)
- failed analyses are retriggered now when requested again (#371)

## 0.6.3 (2019-10-07)

- added migrations needed for bug fix (#366)
- fixed setting of topography creator to NULL if uploading user
  is removed

## 0.6.2 (2019-10-07)

- bug fix for race conditions while managing dependency versions,
  stopped new analyses (#366)
  
## 0.6.1 (2019-09-24)

- added notifications through a "bell" symbol in the navigation bar
  (#26,#332); notifications are stored in the database and shown 
  to a logged-in user; they're triggered by these events:
   
  + a surface is shared or unshared with the current user 
  + a user gets change access to a surface
  + a shared item was edited
  + a collection of analyses, which has been manually triggered
    has been finished
  + an example surface was created on first login
           
- plotting now line scans with lines; symbols are also used
  if no more than 100 points (#312)
- internal change: analyses are now saved for every combination of topography,
  function and arguments; for each user a specific combination
  is shown; one benefit is if user selects already known parameters,
  the result is immediately there (#208)
- workaround for missing points in PSD plots (#356)   
  
  
## 0.6.0 (2019-08-09)

- fixed sheet names for XLSX download of analysis data (#39,#77)
- fixed version numbers for used dependencies, they are tracked now (#176)
- tab "Warnings" instead of "Failures", incompatible topographies
  for an analysis function is shown as information in a blue box;
  hint about translucent points are shown as warning in a yellow box;
  exceptions in analyses are now shown as error, together with a link
  which makes it easy to send a bug report as e-mail with detailed 
  information (#230)
- extended management command "trigger_analyses" such that failed
  analyses can be retriggered
- ported backend to use newer PyCo version 0.51.1 (#289),
  among other things this release allows to load HDF5 files (302) 
  and OPDX files (#325), more memory efficient caching of file
  contents 
- now shows an error message when file contents are corrupt
- updated dependencies  
  
   
## 0.5.7 (2019-07-24)

- workaround: increased limit for maximum request line (#328)
- fix for server error when uploading files with space in filename (#329)

## 0.5.6 (2019-07-23)

- changed site address for Caddy server to be just the domain name

## 0.5.5 (2019-07-23)

- fixed wrong heights in topography data, using PyCo 0.32.1 now (#295,#320)
- changed buttons in when editing topographies
  and added tooltips to chevron buttons in order to  make
  more clear how batch editing works (#262)
- showing a spinner every time a point is chosen in contact mechanics (#288)
- workaround for tooltips on multiple data points in 1D plot (#246) 

## 0.5.4 (2019-07-16)

- fix for wrong height scale in case automated unit conversion
  was applied on upload (#290), metadata of already uploaded 
  topographies (size+unit) may be wrong
- added buttons and a menu entry to directly show analyses
  for the surface/topography the user is looking at (#264)
  
## 0.5.3 (2019-07-15)

- fixes for slow PSD calculations for line scans with lots of data points,
  using PyCo 0.32.0 now (#269)
- in analysis plots, replace crosshair with inspect tool (#256,#284)
- fixes wrong messages about differing function arguments (#285,#251)
- checking now permissions when downloading data (#286)

## 0.5.2 (2019-07-12)

- workaround for slow autocorrelation computation for
  nonuniform topographies with a large number of data points
- navigation chevron buttons also in topography update form

## 0.5.1 (2019-07-11)

- cosmetic changes like e.g. harmonizing sizes and loading
  behavior of opened surface and analyses cards

## 0.5.0 (2019-07-11)

- added contact mechanics analysis and visualization (#84)
- added progress bars for analysis tasks (#202)
- old analyses for same topography and same function will 
  be deleted (#221)
- added download of contact mechanics data (#228)
- added download of surface container archive (#48)
- fixed wrong unit conversion in analysis plots (#240)
- fixed sometimes wrong target url for cancel button in 
  upload wizard (#237)

## 0.4.2 (2019-06-13)

- added missing template fragment which caused crashes in analyses view (#216)

## 0.4.1 (2019-06-12)

- allow case-insensitive search for user names (#192)
- fixes wrong task information for cards in analyses view (#209)
- empty surfaces can now be selected and edited (#214)
- fixes for image plots of topographies (#76, #213)
- workaround for crash when uploading large file (#212)
- version upgrades: celery, bokeh, caddy, gunicorn

## 0.4.0 (2019-05-28)

- more responsive surface list through AJAX calls (#203)
- added progress bar when uploading a topography file (#127)
- added statistics about shared surfaces (#196)
- improved layout of surface search results and surface detail view,
  added detail view for analyses with similar layout (#197,#204)
- added bookmarking the user who uploaded a topography (#181)
- fixed bug, that users couldn't upload topographies for shared surfaces (#205)
- fixed target for cancel button when editing surface details (#198)

## 0.3.1 (2019-05-10)

- fixes bug that analyses results were not shown for shared surfaces (#186)
- fixes bug that single topographies couldn't be selected in surface list (#190)
- in order to find user names you have to type at least 3 characters (#184)
- fixes highlighting and breadcrumb for "Sharing" page in navigation bar (#187)
- improves display of help texts in topography forms (#180)
- added truncation for too long breadcrumb items in navigation bar (#134)

## 0.3.0 (2019-05-08)

- surfaces can be shared for viewing and optionally also for changing
- user can view/select each others profiles if they collaborate, i.e. share something
- shares for a surface are listed in an extra tab
- all related shares between users are listed in a "Sharing" page accesible from top menu bar
- exisiting shares can be deleted or extended in order to allow changing a surface
- prevent duplicate topography names for same surface (fixes #91)
- topographies with angstrom units can now be display in summary plot (fixes #161)

## 0.2.0 (2019-04-24)

- added category to surfaces (experimental/simulated/dummy data, #145)
- show units to users even if they cannot be changed (#149)
- added widgets for picking measurement dates (#141)
- in surface summary, sort bandwidth bars by lower bound (#85)
- added statistics on welcome page (#148)
- other bug fixes: #98

## 0.1 (2019-04-17)

- login via ORCID
- creation of surfaces with metadata
- uploading topography measurements for a surface together with metadata
- example surface with test data for new users
- zoom into topography surfaces or line scan plots
- automated analyses for topographies and line scans: 
  height/slope/curvature distribution, power spectrum, autocorrelation
- compare analysis results by stitching plots
- download of analysis results as png, xlsx, or text file
- ask user for terms and conditions, also optional terms are possible
- storage of topography files on S3 backend
<|MERGE_RESOLUTION|>--- conflicted
+++ resolved
@@ -1,14 +1,10 @@
 # Changelog for *TopoBank*
 
-<<<<<<< HEAD
-# 1.63.1 (2025-09-15)
+# 1.65.0 (not yet released)
 
 - BUG: Route ZIP container creation to 'manager' Celery queue
+- API: Limit all user searches to organizations of the user
 - ENH: Option for models to dynamically choose Celery routing target
-=======
-# 1.65.0 (not yet released)
-
-- API: Limit all user searches to organizations of the user
 - ENH: Advanced support for organizations
 - ENH: Advanced permissions for organizations
 - ENH: Lazy delete (recycle bin) for faster endpoint response (#1024)
@@ -34,7 +30,6 @@
 
 - MAINT: Bumped Django to 5.2 LTS and switched to ASGI
 - MAINT: Don't delete analyses when refreshing the cache, but mark them as invalid
->>>>>>> 810dbe84
 
 # 1.63.0 (2025-05-25)
 
