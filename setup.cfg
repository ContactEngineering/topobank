[flake8]
max-line-length = 120
exclude = .tox,.git,*/migrations/*,*/static/CACHE/*,docs,node_modules

[pycodestyle]
max-line-length = 120
exclude = .tox,.git,*/migrations/*,*/static/CACHE/*,docs,node_modules

[metadata]
name = topobank
version = 0.92.0
description =
    This is a web-based application that allows you to:
    Store and organize surface measurements, characterize surface topography, analyze contact properties
    and (if you wish) share your data with collaborators or even publish your datasets.
long_description = file: README.rst
url = https://contact.engineering
author = contact.engineering
author_email = support@contact.engineering
license = MIT
classifiers =
    Development Status :: 5 - Production/Stable
    Environment :: Web Environment
    Framework :: Django
    Framework :: Django :: 3.2
    Framework :: Celery
    Intended Audience :: Developers
    License :: OSI Approved :: MIT License
    Operating System :: POSIX
    Programming Language :: Python
    Programming Language :: Python :: 3
    Programming Language :: Python :: 3 :: Only
    Programming Language :: Python :: 3.8
    Programming Language :: Python :: 3.9
    Topic :: Internet :: WWW/HTTP
    Topic :: Internet :: WWW/HTTP :: Dynamic Content

[options]
include_package_data = false
packages = topobank
package_dir =
    topobank = topobank
python_requires = >=3.8
install_requires =
    python-slugify  # https://github.com/un33k/python-slugify
    argon2-cffi  # https://github.com/hynek/argon2_cffi
    whitenoise>=5.3, <6  # https://github.com/evansd/whitenoise
    psycopg2-binary>=2.8, <2.9  # https://github.com/psycopg/psycopg2

    # Django
    # ------------------------------------------------------------------------------
    django==3.2.16    #  does this work with pyup?  # https://www.djangoproject.com/
    django-environ  # https://github.com/joke2k/django-environ
    django-model-utils  # https://github.com/jazzband/django-model-utils
    django-allauth  # https://github.com/pennersr/django-allauth
    django-crispy-forms  # https://github.com/django-crispy-forms/django-crispy-forms
    django-tables2 # https://github.com/jieter/django-tables2

    # Redis for caching
    django-redis

    # Update a dependency of pyjwt to a more secure version
    cryptography>=3.3.2

    # Django REST Framework
    djangorestframework
    # https://github.com/encode/django-rest-framework
    # coreapi  # https://github.com/core-api/python-client

    # Icons
    # django-fontawesome-5
    # git+http://git@github.com/mcrot/django-fontawesome-5.git@fix_circular_dependency_in_collectstatic_issue_14
    # see https://github.com/BenjjinF/django-fontawesome-5/issues/15

    # official plugin from fontawesome
    fontawesomefree==5.15.4

    # progressbar for upload
    # django-progressbarupload
    # git+http://github.com/IMTEK-Simulation/django-progressbarupload.git
    django-progressbarupload @ git+http://github.com/ContactEngineering/django-progressbarupload.git
    # we use a forked version, because so far there is no published release
    # which works with Django 3.x

    # filtering search results
    django-filter

    # tagging support
    django-tagulous>=1.3.0, <2.0

    # statistics
    # django-statsy  # cannot be used currently because of fixed version in requirements
    django-trackstats

    # parsing dates
    python-dateutil

    # faster collect static
    Collectfast

    #
    # Storage
    #
    boto3 # S3
    django-storages

    # Permissions on object level
    django-guardian>=2.4.0, <3

    # Endpoint status
    django-watchman

    # Celery
    # django-kombu # is this still needed? See https://pypi.org/project/django-kombu/
    celery[redis]>=5.2.3, <6.0
    # with memcached we've had several problems within a Docker swarm stack
    # pylibmc seems to cause memcache problems: see GH 737
    # librabbitmq>=2.0
    # problems while compiling librabbitmq

    # Flower (monitoring for celery) is currently not used because of dependency and security problems
    # flower==1.0.0

    # tornado>=4.2.0, <6.0.0

    # progress bars for celery tasks, served by Django
    celery-progress

    # Sanitize user inputs (removing malicious content)
    bleach>=3.3.0

    #
    # Surface topography I/O and analysis
    #
<<<<<<< HEAD
    SurfaceTopography==1.3.2
=======
    SurfaceTopography==1.3.1
>>>>>>> 30db7355

    # plotting
    bokeh==3.0.0-dev4
    # bokeh==3.0.2
    # links to CSS+JS in HTML files must have exactly this version!

    # pandas is currently needed for downloading xlsx files from analyses
    pandas

    # xarray is used to write analysis data to netcdf files
    xarray
    netcdf4
    h5netcdf

    # form wizard for defining a topography in several steps
    django-formtools>=2.2

    # notifications
    django-notifications-hq>=1.7.0

    # multiple select widget
    django-select2

    # openpyxl
    openpyxl

    # Unit conversion
    pint

    # terms and conditions
    django-termsandconditions>=2.0.8

    # markdown conversion for terms & conditions and for docstrings in readers
    markdown2>=2.4.0
    # Version 2.3.8 has a security issue (CVE-2020-11888)
    # Version 2.3.9 has a security issue (CVE-2021-26813)

    urllib3>=1.26.5
    # Upgrade because of CVE-2021-33503

    # for syntax highlighting for docstrings of readers
    pygments>=2.7.4

    # datepicker
    django-bootstrap-datepicker-plus>=4.0<5.0

    # fix muspectre version because of a bug/incompatibility in later versions
    # git+https://gitlab.com/muspectre/muspectre.git@654a508babf97564c3e3144ca11686431fe45c39#egg=mufft

    # for publications
    short_url
    django-fullurl
    datacite

    # some other constraints due to security concerns
    lxml>=4.9.1
    jinja2>=2.11.3
    # because of CVE-2020-28493

    Pillow>=9.0.1
    # because of several CVEs

    PyYAML>=5.4
    # CVE-2020-14343

    sqlparse>=0.4.2
    # CVE-2021-32839

    pyjwt>=2.4.0
    #  https://github.com/ContactEngineering/TopoBank/security/dependabot/61

    numpy==1.23.5
    # incomplete string comparison in the numpy.core component in NumPy1.9.x
    # with v 1.24 there is currently a problem: https://github.com/ContactEngineering/SurfaceTopography/issues/266

    greenlet
    gevent
    gunicorn[gevent]>=20.1.0  # https://github.com/benoitc/gunicorn
    # gunicorn[eventlet]>=20.0.4
    #
    # Got problems with eventlet, see issue #415

    # because of problem with AttributeError for 'X509_V_FLAG_CB_ISSUER_CHECK'
    pyopenssl>=23.0.0

    # Django
    # ------------------------------------------------------------------------------
    # django-storages[boto3]==1.6.6  # https://github.com/jschneier/django-storages
    # django-anymail[mailgun]==3.0  # https://github.com/anymail/django-anymail

    # django-storages[boto3]  # https://github.com/jschneier/django-storages

#[options.packages.find]
#where = topobank
#include = topobank*
## only find packages in topobank package

[options.extras_require]
dev =
    Werkzeug
    # https://github.com/pallets/werkzeug
    ipdb
    # https://github.com/gotcha/ipdb
    # Not version 2.9 because of this
    # https://stackoverflow.com/questions/68024060/assertionerror-database-connection-isnt-set-to-utc

    # Documentation
    # ------------------------------------------------------------------------------
    Sphinx<6.0.0
    # https://github.com/sphinx-doc/sphinx
    sphinx_rtd_theme

    # Testing
    # ------------------------------------------------------------------------------
    pytest
    pytest-sugar

    # Because of CVE-2020-29651
    py>=1.10.0

    # Code quality
    # ------------------------------------------------------------------------------
    flake8
    coverage

    # Django
    # ------------------------------------------------------------------------------
    factory-boy
    # https://github.com/FactoryBoy/factory_boy
    django-test-plus
    # https://github.com/revsys/django-test-plus

    django-debug-toolbar
    # https://github.com/jazzband/django-debug-toolbar
    # Debug toolbar must be compatible with Django 3.2
    django-extensions>=3.2.0
    # https://github.com/django-extensions/django-extensions
    django-coverage-plugin
    # https://github.com/nedbat/django_coverage_plugin
    pytest-django>=4.4.0
    # https://github.com/pytest-dev/pytest-django
    pytest-mock
    pytest-cov

    # Dependency Handling
    # ------------------------------------------------------------------------------
    pip-tools>=6.8.0

    # Docker
    # ------------------------------------------------------------------------------
    # docker-compose
    # introduces dependency on a too old pyyaml version

    # Debugging
    # ------------------------------------------------------------------------------

    # just for interactive use to try things (not necessary)
    ipython>=7.31.1

    # additional for browser test
    pytest-splinter
    splinter[django]
    selenium
    pytest-selenium

    # for parsing html
    beautifulsoup4

    # for testing functions depending on date functions
    freezegun

    # for using storage items in test
    dj-inmemorystorage<|MERGE_RESOLUTION|>--- conflicted
+++ resolved
@@ -132,11 +132,7 @@
     #
     # Surface topography I/O and analysis
     #
-<<<<<<< HEAD
-    SurfaceTopography==1.3.2
-=======
-    SurfaceTopography==1.3.1
->>>>>>> 30db7355
+    SurfaceTopography==1.3.0
 
     # plotting
     bokeh==3.0.0-dev4
