import pytest
from rest_framework.reverse import reverse

from topobank.analysis.models import Analysis, AnalysisFunction, WorkflowTemplate
from topobank.manager.models import Tag
from topobank.manager.utils import dict_to_base64, subjects_to_base64
from topobank.testing.factories import (
    AnalysisFactory,
    SurfaceFactory,
    Topography1DFactory,
    UserFactory,
    WorkflowTemplateFactory,
)
from topobank.testing.utils import ASSERT_EQUAL_IGNORE_VALUE, assert_dict_equal


@pytest.mark.django_db
def test_statistics(api_client, handle_usage_statistics):
    user = UserFactory()
    surf1 = SurfaceFactory(creator=user)
    surf2 = SurfaceFactory(creator=user)
    topo1a = Topography1DFactory(surface=surf1)
    topo1b = Topography1DFactory(surface=surf1)
    topo2a = Topography1DFactory(surface=surf2)

    func = AnalysisFunction.objects.get(name="topobank.testing.test")

    #
    # Generate analyses for topographies with differing arguments
    #
    kwargs_1a = dict(a=1, b="abc")
    kwargs_1b = dict(a=1, b="def")  # differing from kwargs_1a!
    AnalysisFactory(subject_topography=topo1a, function=func, kwargs=kwargs_1a)
    AnalysisFactory(subject_topography=topo1b, function=func, kwargs=kwargs_1b)
    AnalysisFactory(subject_topography=topo2a, function=func)  # default arguments

    #
    # Generate analyses for surfaces with differing arguments
    #
    kwargs_1 = dict(a=2, b="abc")
    kwargs_2 = dict(a=2, b="def")  # differing from kwargs_1a!
    AnalysisFactory(subject_surface=surf1, function=func, kwargs=kwargs_1)
    AnalysisFactory(subject_surface=surf2, function=func, kwargs=kwargs_2)

    response = api_client.get(reverse("manager:statistics"))
    # assert response.data["nb_users"] == 1
    assert response.data["nb_surfaces"] == 2
    assert response.data["nb_topographies"] == 3

    response = api_client.get(reverse("analysis:statistics"))
    assert response.data["nb_analyses"] == 5


@pytest.mark.django_db
def test_query_with_wrong_kwargs(api_client, one_line_scan, test_analysis_function):
    user = one_line_scan.creator
    one_line_scan.grant_permission(user, "view")
    response = api_client.get(
        f"{reverse('analysis:result-list')}?topography={one_line_scan.id}"
        f"&workflow={test_analysis_function.name}"
    )
    assert response.status_code == 200, response.reason_phrase
    assert len(response.data["analyses"]) == 0

    # Login
    api_client.force_login(user)
    response = api_client.get(
        f"{reverse('analysis:result-list')}"
        f"?subjects={subjects_to_base64([one_line_scan])}"
        f"&workflow={test_analysis_function.name}"
    )
    assert response.status_code == 200
    assert len(response.data["analyses"]) == 1

    # Get a different set of parameters
    response = api_client.get(
        f"{reverse('analysis:result-list')}"
        f"?topography={one_line_scan.id}"
        f"&workflow={test_analysis_function.name}"
        f"&kwargs={dict_to_base64(dict(a=2, b='abc'))}"
    )
    assert response.status_code == 200
    assert len(response.data["analyses"]) == 1
    assert Analysis.objects.count() == 2

    # Try passing integer parameters as strings
    response = api_client.get(
        f"{reverse('analysis:result-list')}"
        f"?subjects={subjects_to_base64([one_line_scan])}"
        f"&workflow={test_analysis_function.name}"
        f"&kwargs={dict_to_base64(dict(a='2', b='abc'))}"
    )
    assert response.status_code == 200
    assert len(response.data["analyses"]) == 1
    assert Analysis.objects.count() == 2

    # Try a parameter set that does not validate
    response = api_client.get(
        f"{reverse('analysis:result-list')}"
        f"?subjects={subjects_to_base64([one_line_scan])}"
        f"&workflow={test_analysis_function.name}"
        f"&kwargs={dict_to_base64(dict(a=2, c=7))}"
    )
    assert response.status_code == 400
    assert Analysis.objects.count() == 2


@pytest.mark.django_db
def test_function_info(api_client, user_alice, handle_usage_statistics):
    api_client.force_login(user_alice)

    response = api_client.get(
        f"{reverse('analysis:workflow-list')}?subject_type=topography"
    )

    assert response.status_code == 200
    assert len(response.data) > 0

    name = "topobank.testing.test"
    response = api_client.get(
        reverse("analysis:workflow-detail", kwargs=dict(name=name))
    )

    assert response.status_code == 200
    assert_dict_equal(
        response.data,
        {
            "id": ASSERT_EQUAL_IGNORE_VALUE,
            "url": f"http://testserver/analysis/api/workflow/{name}/",
            "name": name,
            "display_name": "Test implementation",
            "visualization_type": "series",
            "kwargs_schema": {
                "title": ASSERT_EQUAL_IGNORE_VALUE,
                "additionalProperties": False,
                "type": "object",
                "properties": {
                    "a": {"default": 1, "title": "A", "type": "integer"},
                    "b": {"default": "foo", "title": "B", "type": "string"},
                }
            },
        },
    )


@pytest.mark.django_db
def test_query_tag_analysis(
    api_client,
    one_line_scan,
    test_analysis_function,
    django_capture_on_commit_callbacks,
    handle_usage_statistics,
):
    user = one_line_scan.creator
    # Add tag to surface
    one_line_scan.surface.tags.add("my-tag")
    tag = Tag.objects.get(name="my-tag")

    assert Analysis.objects.count() == 0

    with django_capture_on_commit_callbacks(execute=True) as callbacks:
        response = api_client.get(
            f"{reverse('analysis:result-list')}?subjects="
            f"{subjects_to_base64([tag])}&workflow={test_analysis_function.name}"
        )
    assert len(callbacks) == 1
    assert Analysis.objects.count() == 1
    # Tag analyses always succeed...
    assert response.status_code == 200
    assert len(response.data["analyses"]) == 1
    analysis_id = response.data["analyses"][0]["id"]
    # ...but they may have run on no data
    folder_url = response.data["analyses"][0]["folder"]
    response = api_client.get(folder_url)
    assert response.status_code == 200
    assert len(response.data) == 1
    assert "result.json" in response.data
    # Check that result file actually has no data
    # response = api_client.get(response.data["result.json"]["file"])
    # assert response.status_code == 200
    # assert len(response.data["analyses"]) == 1
    # file = response.data["result.json"]["file"][23:]
    analysis = Analysis.objects.get(id=analysis_id)
    assert len(analysis.result["surfaces"]) == 0

    # Login
    api_client.force_login(user)
    with django_capture_on_commit_callbacks(execute=True) as callbacks:
        response = api_client.get(
            f"{reverse('analysis:result-list')}"
            f"?subjects={subjects_to_base64([tag])}"
            f"&workflow={test_analysis_function.name}"
        )
    assert len(callbacks) == 1
    assert Analysis.objects.count() == 2
    assert response.status_code == 200
    assert len(response.data["analyses"]) == 1
    analysis_id = response.data["analyses"][0]["id"]
    unique_kwargs = response.data["unique_kwargs"]

    # ...but they may have run on no data
    folder_url = response.data["analyses"][0]["folder"]
    response = api_client.get(folder_url)
    assert response.status_code == 200
    assert len(response.data) == 1
    assert "result.json" in response.data
    # Check that result file actually has data now
    # response = api_client.get(response.data["result.json"]["file"])
    # assert response.status_code == 200
    # assert len(response.data["analyses"]) == 1
    # file = response.data["result.json"]["file"][23:]
    # data = json.load(default_storage.open(file))
    # assert len(data["surfaces"] == 1)
    analysis = Analysis.objects.get(id=analysis_id)
    assert len(analysis.result["surfaces"]) == 1

    response = api_client.get(
        f"{reverse('analysis:result-list')}"
        f"?subjects={subjects_to_base64([tag])}"
        f"&workflow={test_analysis_function.name}"
        f"&kwargs={dict_to_base64(unique_kwargs)}"
    )
    assert response.status_code == 200
    assert len(response.data["analyses"]) == 1
    assert response.data["analyses"][0]["id"] == analysis_id  # Should yield the same


@pytest.mark.django_db
def test_query_with_unique_kwargs(
    api_client, one_line_scan, test_analysis_function, handle_usage_statistics
):
    user = one_line_scan.creator
    one_line_scan.grant_permission(user, "view")
    response = api_client.get(
        f"{reverse('analysis:result-list')}?subjects="
        f"{subjects_to_base64([one_line_scan])}&workflow={test_analysis_function.name}"
    )
    assert response.status_code == 200
    assert len(response.data["analyses"]) == 0

    # Login
    api_client.force_login(user)
    response = api_client.get(
        f"{reverse('analysis:result-list')}"
        f"?subjects={subjects_to_base64([one_line_scan])}"
        f"&workflow={test_analysis_function.name}"
    )
    assert response.status_code == 200
    assert len(response.data["analyses"]) == 1
    assert Analysis.objects.count() == 1

    analysis_id = response.data["analyses"][0]["id"]
    unique_kwargs = response.data["unique_kwargs"]

    # Query again, but now with unique kwargs
    response = api_client.get(
        f"{reverse('analysis:result-list')}"
        f"?subjects={subjects_to_base64([one_line_scan])}"
        f"&workflow={test_analysis_function.name}"
        f"&kwargs={dict_to_base64(unique_kwargs)}"
    )
    assert response.status_code == 200
    assert len(response.data["analyses"]) == 1
    assert Analysis.objects.count() == 1
    assert response.data["analyses"][0]["id"] == analysis_id  # Should yield the same


@pytest.mark.django_db
def test_query_with_error(
    api_client,
    one_line_scan,
    django_capture_on_commit_callbacks,
    handle_usage_statistics,
):
    user = one_line_scan.creator
    function = AnalysisFunction.objects.get(name="topobank.testing.test_error")

    # Login
    api_client.force_login(user)
    with django_capture_on_commit_callbacks(execute=True) as callbacks:
        response = api_client.get(
            f"{reverse('analysis:result-list')}"
            f"?topography={one_line_scan.id}"
            f"&workflow={function.name}"
        )
    assert len(callbacks) == 1
    assert response.status_code == 200
    assert response.data["analyses"][0]["task_state"] == "pe"
    assert len(response.data["analyses"]) == 1
    assert Analysis.objects.count() == 1

    # Second request is required to retrieve error (first is always pending)
    with django_capture_on_commit_callbacks(execute=True) as callbacks:
        response = api_client.get(
            f"{reverse('analysis:result-list')}"
            f"?topography={one_line_scan.id}"
            f"&workflow={function.name}"
        )
    assert len(callbacks) == 0  # This just return the error
    assert response.status_code == 200
    assert response.data["analyses"][0]["task_state"] == "fa"
    assert len(response.data["analyses"]) == 1
    assert Analysis.objects.count() == 1

    assert response.data["analyses"][0]["error"] == "An error occurred!"
    assert "return runner.eval" in response.data["analyses"][0]["task_traceback"]


@pytest.mark.django_db
def test_query_with_error_in_dependency(
    api_client,
    one_line_scan,
    django_capture_on_commit_callbacks,
    handle_usage_statistics,
):
    user = one_line_scan.creator
    function = AnalysisFunction.objects.get(
        name="topobank.testing.test_error_in_dependency"
    )

    # Login
    api_client.force_login(user)
    with django_capture_on_commit_callbacks(execute=True) as callbacks:
        response = api_client.get(
            f"{reverse('analysis:result-list')}"
            f"?topography={one_line_scan.id}"
            f"&workflow={function.name}"
        )
    assert len(callbacks) == 1
    assert response.status_code == 200
    assert response.data["analyses"][0]["task_state"] == "pe"
    assert len(response.data["analyses"]) == 1
    assert Analysis.objects.count() == 2

    # Second request is required to retrieve error (first is always pending)
    with django_capture_on_commit_callbacks(execute=True) as callbacks:
        response = api_client.get(
            f"{reverse('analysis:result-list')}"
            f"?topography={one_line_scan.id}"
            f"&workflow={function.name}"
        )
    assert len(callbacks) == 0  # This just return the error
    assert response.status_code == 200
    assert response.data["analyses"][0]["task_state"] == "fa"
    assert len(response.data["analyses"]) == 1
    assert Analysis.objects.count() == 2

    assert response.data["analyses"][0]["error"] == "An error occurred!"
    # We currently do not get a traceback from dependencies
    assert response.data["analyses"][0]["task_traceback"] is None


@pytest.mark.django_db
def test_save_tag_analysis(
    api_client,
    one_line_scan,
    test_analysis_function,
    django_capture_on_commit_callbacks,
    handle_usage_statistics,
):
    user = one_line_scan.creator
    # Add tag to surface
    one_line_scan.surface.tags.add("my-tag")
    tag = Tag.objects.get(name="my-tag")

    assert Analysis.objects.count() == 0

    # Login
    api_client.force_login(user)
    with django_capture_on_commit_callbacks(execute=True) as callbacks:
        response = api_client.get(
            f"{reverse('analysis:result-list')}"
            f"?subjects={subjects_to_base64([tag])}"
            f"&workflow={test_analysis_function.name}"
        )
    assert len(callbacks) == 1
    assert Analysis.objects.count() == 1
    assert response.status_code == 200
    assert len(response.data["analyses"]) == 1
    set_name_url = response.data["analyses"][0]["api"]["set_name"]

    # Check that named result does not return unnamed results
    with django_capture_on_commit_callbacks(execute=True) as callbacks:
        response = api_client.get(reverse("analysis:named-result-list"))
    assert len(callbacks) == 0
    assert Analysis.objects.count() == 1  # We still have one (the saved analysis)
    assert response.status_code == 200
    assert len(response.data) == 0

    # Set analysis name and description
    response = api_client.post(
        set_name_url, {"name": "my-name", "description": "my-description"}
    )
    assert response.status_code == 200
    assert Analysis.objects.count() == 1  # This does not make a copy
    assert Analysis.objects.get(name="my-name").description == "my-description"

    # Check that query the analysis again triggers a new one
    with django_capture_on_commit_callbacks(execute=True) as callbacks:
        response = api_client.get(
            f"{reverse('analysis:result-list')}"
            f"?subjects={subjects_to_base64([tag])}"
            f"&workflow={test_analysis_function.name}"
        )
    assert len(callbacks) == 1
    assert Analysis.objects.count() == 2  # We now have two
    assert response.status_code == 200
    assert len(response.data["analyses"]) == 1

    # Delete tag
    tag.delete()
    assert Analysis.objects.count() == 1

    # Check that we can query saved analysis
    with django_capture_on_commit_callbacks(execute=True) as callbacks:
        response = api_client.get(
            f"{reverse('analysis:named-result-list')}" f"?name=my-name"
        )
    assert len(callbacks) == 0
    assert Analysis.objects.count() == 1  # We still have one (the saved analysis)
    assert response.status_code == 200
    assert len(response.data) == 1


@pytest.mark.django_db
def test_query_pending(
    api_client,
    one_line_scan,
    test_analysis_function,
    handle_usage_statistics,
):
    user = one_line_scan.creator
    # Add tag to surface
    one_line_scan.surface.tags.add("my-tag")
    tag = Tag.objects.get(name="my-tag")

    assert Analysis.objects.count() == 0

    # Login
    api_client.force_login(user)
    api_client.get(
        f"{reverse('analysis:result-list')}"
        f"?subjects={subjects_to_base64([tag])}"
        f"&workflow={test_analysis_function.name}"
    )
    response = api_client.get(reverse("analysis:pending"))
    assert len(response.data) == 1
    assert response.data[0]["task_state"] == "pe"


@pytest.mark.django_db
def test_query_with_not_implemented_subject(
    api_client, one_line_scan, test_analysis_function
):
    user = one_line_scan.creator
    one_line_scan.grant_permission(user, "view")
    surface = one_line_scan.surface
    response = api_client.get(
        f"{reverse('analysis:result-list')}?surface={surface.id}"
        f"&workflow=topobank.testing.topography_only_test"
    )
    assert response.status_code == 200
<<<<<<< HEAD
    assert response.data['analyses'] == []


@pytest.mark.django_db
def test_workflow_template_api(
        api_client,
        one_line_scan,
        test_analysis_function):

    user = one_line_scan.creator
    one_line_scan.grant_permission(user, "view")

    kwargs = dict(a=1, b="foo")
    url = f"http://testserver/analysis/api/workflow/{test_analysis_function.name}/"

    expected_template = {
        "name": "my-template",
        "kwargs": kwargs,
        "implementation": url,
    }

    api_client.force_authenticate(user)

    response = api_client.post(
        reverse("analysis:workflow-template-list"),
        data=expected_template,
        format="json"
    )

    assert response.status_code == 201
    assert response.data["name"] == "my-template"

    template = WorkflowTemplate.objects.get(name=expected_template['name'])
    assert response.data["kwargs"] == kwargs, \
        f"Expected same name, got {template.name} != {expected_template['name']}"
    assert template.name == expected_template['name'], \
        f"Expected same name, got {template.name} != {expected_template['name']}"
    assert template.kwargs == expected_template['kwargs'], \
        f"Expected same kwargs, got {template.kwargs} != {expected_template['kwargs']}"
    assert template.implementation == test_analysis_function, \
        f"Expected same analysis function, got {template.implementation} \
            != {test_analysis_function.name}"

    # test retrieving the template
    response = api_client.get(
        reverse("analysis:workflow-template-detail", kwargs=dict(pk=template.id))
    )

    assert response.status_code == 200
    assert response.data["name"] == expected_template['name']
    assert response.data["kwargs"] == expected_template['kwargs']

    # test update template
    expected_template["kwargs"]
    updated_kwargs = expected_template["kwargs"]
    updated_kwargs["a"] = 2

    response = api_client.patch(
        reverse("analysis:workflow-template-detail", kwargs={"pk": template.id}),
        {'kwargs': updated_kwargs},
        format="json",
    )

    assert response.status_code == 200
    assert response.data["name"] == expected_template['name']
    assert response.data["kwargs"] == updated_kwargs

    # template list
    template2 = WorkflowTemplateFactory(
        name="my-template-2",
        kwargs=dict(a=2, b="foo2"),
        implementation=test_analysis_function,
        creator=user,
    )

    response = api_client.get(reverse("analysis:workflow-template-list"))
    assert response.status_code == 200, f"Expected 200, got {response.status_code}"
    assert len(response.data) == 2, f"Expected 2 template, got {len(response.data)}"

    # test deleting the template
    api_client.force_authenticate(user)
    response = api_client.delete(
        reverse("analysis:workflow-template-detail", kwargs=dict(pk=template2.id))
    )
    templates = WorkflowTemplate.objects.all()

    assert response.status_code == 204
    assert len(templates) == 1, f"Expected 1 template, got {len(templates)}"


@pytest.mark.django_db
def test_workflow_template_query(api_client, one_line_scan):
    user = one_line_scan.creator

    # Create a new workflow template
    func = AnalysisFunction.objects.get(name="topobank.testing.test")
    func2 = AnalysisFunction.objects.get(name="topobank.testing.test2")

    # create different workflow template with from analysis
    WorkflowTemplateFactory(
        name="my-template-1",
        kwargs=dict(a=2, b="foo2"),
        implementation=func,
        creator=user,
    )
    WorkflowTemplateFactory(
        name="my-template-2",
        kwargs=dict(a=2, b="foo2"),
        implementation=func2,
        creator=user,
    )
    url = (
        f'{reverse("analysis:workflow-template-list")}'
        f'?implementation={func.name}'
    )

    api_client.force_authenticate(user)
    response = api_client.get(url)

    assert response.status_code == 200, f"Expected 200, got {response.status_code}"
    assert len(response.data) == 1, f"Expected 1 template, got {len(response.data)}"
    url = f"http://testserver/analysis/api/workflow/{func.name}/"
    assert response.data[0]['implementation'] == url, \
        f"Expected matching AnalysisFunction, got {response.data['implementation']}"
=======
    assert response.data["analyses"] == []
>>>>>>> 53b15002
<|MERGE_RESOLUTION|>--- conflicted
+++ resolved
@@ -460,7 +460,6 @@
         f"&workflow=topobank.testing.topography_only_test"
     )
     assert response.status_code == 200
-<<<<<<< HEAD
     assert response.data['analyses'] == []
 
 
@@ -584,7 +583,4 @@
     assert len(response.data) == 1, f"Expected 1 template, got {len(response.data)}"
     url = f"http://testserver/analysis/api/workflow/{func.name}/"
     assert response.data[0]['implementation'] == url, \
-        f"Expected matching AnalysisFunction, got {response.data['implementation']}"
-=======
-    assert response.data["analyses"] == []
->>>>>>> 53b15002
+        f"Expected matching AnalysisFunction, got {response.data['implementation']}"