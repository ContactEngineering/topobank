--- conflicted
+++ resolved
@@ -91,7 +91,6 @@
     #   django-tagulous
     #   django-termsandconditions
     #   django-trackstats
-    #   django-watchman
     #   djangorestframework
     #   jsonfield
     #   topobank (../setup.py)
@@ -137,13 +136,7 @@
     # via topobank (../setup.py)
 django-trackstats==0.5.0
     # via topobank (../setup.py)
-<<<<<<< HEAD
-django-watchman==1.3.0
-    # via topobank (../setup.py)
-djangorestframework==3.13.1
-=======
 djangorestframework==3.14.0
->>>>>>> 888da899
     # via topobank (../setup.py)
 et-xmlfile==1.1.0
     # via openpyxl
